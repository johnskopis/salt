##### Primary configuration settings #####
##########################################
# This configuration file is used to manage the behavior of the Salt Master.
# Values that are commented out but have an empty line after the comment are
# defaults that do not need to be set in the config. If there is no blank line
# after the comment then the value is presented as an example and is not the
# default.

# Per default, the master will automatically include all config files
# from master.d/*.conf (master.d is a directory in the same directory
# as the main master config file).
#default_include: master.d/*.conf

# The address of the interface to bind to:
#interface: 0.0.0.0

# Whether the master should listen for IPv6 connections. If this is set to True,
# the interface option must be adjusted, too. (For example: "interface: '::'")
#ipv6: False

# The tcp port used by the publisher:
#publish_port: 4505

# The user under which the salt master will run. Salt will update all
# permissions to allow the specified user to run the master. The exception is
# the job cache, which must be deleted if this user is changed. If the
# modified files cause conflicts, set verify_env to False.
#user: root

# The port used by the communication interface. The ret (return) port is the
# interface used for the file server, authentication, job returns, etc.
#ret_port: 4506

# Specify the location of the daemon process ID file:
#pidfile: /var/run/salt-master.pid

# The root directory prepended to these options: pki_dir, cachedir,
# sock_dir, log_file, autosign_file, autoreject_file, extension_modules,
# key_logfile, pidfile:
#root_dir: /

# The path to the master's configuration file.
#conf_file: /etc/salt/master

# Directory used to store public key data:
#pki_dir: /etc/salt/pki/master

# Key cache. Increases master speed for large numbers of accepted
# keys. Available options: 'sched'. (Updates on a fixed schedule.)
# Note that enabling this feature means that minions will not be
# available to target for up to the length of the maintanence loop
# which by default is 60s.
#key_cache: ''

# Directory to store job and cache data:
# This directory may contain sensitive data and should be protected accordingly.
#
#cachedir: /var/cache/salt/master

# Directory for custom modules. This directory can contain subdirectories for
# each of Salt's module types such as "runners", "output", "wheel", "modules",
# "states", "returners", etc.
#extension_modules: <no default>

# Directory for custom modules. This directory can contain subdirectories for
# each of Salt's module types such as "runners", "output", "wheel", "modules",
# "states", "returners", "engines", etc.
# Like 'extension_modules' but can take an array of paths
#module_dirs: <no default>
#   - /var/cache/salt/minion/extmods

# Verify and set permissions on configuration directories at startup:
#verify_env: True

# Set the number of hours to keep old job information in the job cache:
#keep_jobs: 24

# The number of seconds to wait when the client is requesting information
# about running jobs.
#gather_job_timeout: 10

# Set the default timeout for the salt command and api. The default is 5
# seconds.
#timeout: 5

# The loop_interval option controls the seconds for the master's maintenance
# process check cycle. This process updates file server backends, cleans the
# job cache and executes the scheduler.
#loop_interval: 60

# Set the default outputter used by the salt command. The default is "nested".
#output: nested

# Set the default output file used by the salt command. Default is to output
# to the CLI and not to a file. Functions the same way as the "--out-file"
# CLI option, only sets this to a single file for all salt commands.
#output_file: None

# Return minions that timeout when running commands like test.ping
#show_timeout: True

# By default, output is colored. To disable colored output, set the color value
# to False.
#color: True

# Do not strip off the colored output from nested results and state outputs
# (true by default).
# strip_colors: False

# To display a summary of the number of minions targeted, the number of
# minions returned, and the number of minions that did not return, set the
# cli_summary value to True. (False by default.)
#
#cli_summary: False

# Set the directory used to hold unix sockets:
#sock_dir: /var/run/salt/master

# The master can take a while to start up when lspci and/or dmidecode is used
# to populate the grains for the master. Enable if you want to see GPU hardware
# data for your master.
# enable_gpu_grains: False

# The master maintains a job cache. While this is a great addition, it can be
# a burden on the master for larger deployments (over 5000 minions).
# Disabling the job cache will make previously executed jobs unavailable to
# the jobs system and is not generally recommended.
#job_cache: True

# Cache minion grains and pillar data in the cachedir.
#minion_data_cache: True

# Store all returns in the given returner.
# Setting this option requires that any returner-specific configuration also
# be set. See various returners in salt/returners for details on required
# configuration values. (See also, event_return_queue below.)
#
#event_return: mysql

# On busy systems, enabling event_returns can cause a considerable load on
# the storage system for returners. Events can be queued on the master and
# stored in a batched fashion using a single transaction for multiple events.
# By default, events are not queued.
#event_return_queue: 0

# Only return events matching tags in a whitelist, supports glob matches.
#event_return_whitelist:
#  - salt/master/a_tag
#  - salt/run/*/ret

# Store all event returns **except** the tags in a blacklist, supports globs.
#event_return_blacklist:
#  - salt/master/not_this_tag
#  - salt/wheel/*/ret

# Passing very large events can cause the minion to consume large amounts of
# memory. This value tunes the maximum size of a message allowed onto the
# master event bus. The value is expressed in bytes.
#max_event_size: 1048576

# By default, the master AES key rotates every 24 hours. The next command
# following a key rotation will trigger a key refresh from the minion which may
# result in minions which do not respond to the first command after a key refresh.
#
# To tell the master to ping all minions immediately after an AES key refresh, set
# ping_on_rotate to True. This should mitigate the issue where a minion does not
# appear to initially respond after a key is rotated.
#
# Note that ping_on_rotate may cause high load on the master immediately after
# the key rotation event as minions reconnect. Consider this carefully if this
# salt master is managing a large number of minions.
#
# If disabled, it is recommended to handle this event by listening for the
# 'aes_key_rotate' event with the 'key' tag and acting appropriately.
# ping_on_rotate: False

# By default, the master deletes its cache of minion data when the key for that
# minion is removed. To preserve the cache after key deletion, set
# 'preserve_minion_cache' to True.
#
# WARNING: This may have security implications if compromised minions auth with
# a previous deleted minion ID.
#preserve_minion_cache: False

# If max_minions is used in large installations, the master might experience
# high-load situations because of having to check the number of connected
# minions for every authentication. This cache provides the minion-ids of
# all connected minions to all MWorker-processes and greatly improves the
# performance of max_minions.
# con_cache: False

# The master can include configuration from other files. To enable this,
# pass a list of paths to this option. The paths can be either relative or
# absolute; if relative, they are considered to be relative to the directory
# the main master configuration file lives in (this file). Paths can make use
# of shell-style globbing. If no files are matched by a path passed to this
# option, then the master will log a warning message.
#
# Include a config file from some other path:
# include: /etc/salt/extra_config
#
# Include config from several files and directories:
# include:
#   - /etc/salt/extra_config


#####  Large-scale tuning settings   #####
##########################################
# Max open files
#
# Each minion connecting to the master uses AT LEAST one file descriptor, the
# master subscription connection. If enough minions connect you might start
# seeing on the console (and then salt-master crashes):
#   Too many open files (tcp_listener.cpp:335)
#   Aborted (core dumped)
#
# By default this value will be the one of `ulimit -Hn`, ie, the hard limit for
# max open files.
#
# If you wish to set a different value than the default one, uncomment and
# configure this setting. Remember that this value CANNOT be higher than the
# hard limit. Raising the hard limit depends on your OS and/or distribution,
# a good way to find the limit is to search the internet. For example:
#   raise max open files hard limit debian
#
#max_open_files: 100000

# The number of worker threads to start. These threads are used to manage
# return calls made from minions to the master. If the master seems to be
# running slowly, increase the number of threads. This setting can not be
# set lower than 3.
#worker_threads: 5

# Set the ZeroMQ high water marks
# http://api.zeromq.org/3-2:zmq-setsockopt

# The publisher interface ZeroMQPubServerChannel
#pub_hwm: 1000

# These two ZMQ HWM settings, salt_event_pub_hwm and event_publisher_pub_hwm
# are significant for masters with thousands of minions.  When these are
# insufficiently high it will manifest in random responses missing in the CLI
# and even missing from the job cache.  Masters that have fast CPUs and many
# cores with appropriate worker_threads will not need these set as high.

# On deployment with 8,000 minions, 2.4GHz CPUs, 24 cores, 32GiB memory has
# these settings:
#
#   salt_event_pub_hwm: 128000
#   event_publisher_pub_hwm: 64000

# ZMQ high-water-mark for SaltEvent pub socket
#salt_event_pub_hwm: 20000

# ZMQ high-water-mark for EventPublisher pub socket
#event_publisher_pub_hwm: 10000

# The master may allocate memory per-event and not
# reclaim it.
# To set a high-water mark for memory allocation, use
# ipc_write_buffer to set a high-water mark for message
# buffering.
# Value: In bytes. Set to 'dynamic' to have Salt select
# a value for you. Default is disabled.
# ipc_write_buffer: 'dynamic'


#####        Security settings       #####
##########################################
# Enable "open mode", this mode still maintains encryption, but turns off
# authentication, this is only intended for highly secure environments or for
# the situation where your keys end up in a bad state. If you run in open mode
# you do so at your own risk!
#open_mode: False

# Enable auto_accept, this setting will automatically accept all incoming
# public keys from the minions. Note that this is insecure.
#auto_accept: False

# Time in minutes that an incoming public key with a matching name found in
# pki_dir/minion_autosign/keyid is automatically accepted. Expired autosign keys
# are removed when the master checks the minion_autosign directory.
# 0 equals no timeout
# autosign_timeout: 120

# If the autosign_file is specified, incoming keys specified in the
# autosign_file will be automatically accepted. This is insecure.  Regular
# expressions as well as globing lines are supported.
#autosign_file: /etc/salt/autosign.conf

# Works like autosign_file, but instead allows you to specify minion IDs for
# which keys will automatically be rejected. Will override both membership in
# the autosign_file and the auto_accept setting.
#autoreject_file: /etc/salt/autoreject.conf

# Enable permissive access to the salt keys. This allows you to run the
# master or minion as root, but have a non-root group be given access to
# your pki_dir. To make the access explicit, root must belong to the group
# you've given access to. This is potentially quite insecure. If an autosign_file
# is specified, enabling permissive_pki_access will allow group access to that
# specific file.
#permissive_pki_access: False

# Allow users on the master access to execute specific commands on minions.
# This setting should be treated with care since it opens up execution
# capabilities to non root users. By default this capability is completely
# disabled.
#publisher_acl:
#  larry:
#    - test.ping
#    - network.*
#
# Blacklist any of the following users or modules
#
# This example would blacklist all non sudo users, including root from
# running any commands. It would also blacklist any use of the "cmd"
# module. This is completely disabled by default.
#
#
# Check the list of configured users in client ACL against users on the
# system and throw errors if they do not exist.
#client_acl_verify: True
#
#publisher_acl_blacklist:
#  users:
#    - root
#    - '^(?!sudo_).*$'   #  all non sudo users
#  modules:
#    - cmd
#
# WARNING: client_acl and client_acl_blacklist options are deprecated and will
# be removed in the future releases. Use publisher_acl and
# publisher_acl_blacklist instead.

# Enforce publisher_acl & publisher_acl_blacklist when users have sudo
# access to the salt command.
#
#sudo_acl: False

# The external auth system uses the Salt auth modules to authenticate and
# validate users to access areas of the Salt system.
#external_auth:
#  pam:
#    fred:
#      - test.*
#
# Time (in seconds) for a newly generated token to live. Default: 12 hours
#token_expire: 43200
#
# Allow eauth users to specify the expiry time of the tokens they generate.
# A boolean applies to all users or a dictionary of whitelisted eauth backends
# and usernames may be given.
# token_expire_user_override:
#   pam:
#     - fred
#     - tom
#   ldap:
#     - gary
#
#token_expire_user_override: False

# Allow minions to push files to the master. This is disabled by default, for
# security purposes.
#file_recv: False

# Set a hard-limit on the size of the files that can be pushed to the master.
# It will be interpreted as megabytes. Default: 100
#file_recv_max_size: 100

# Signature verification on messages published from the master.
# This causes the master to cryptographically sign all messages published to its event
# bus, and minions then verify that signature before acting on the message.
#
# This is False by default.
#
# Note that to facilitate interoperability with masters and minions that are different
# versions, if sign_pub_messages is True but a message is received by a minion with
# no signature, it will still be accepted, and a warning message will be logged.
# Conversely, if sign_pub_messages is False, but a minion receives a signed
# message it will be accepted, the signature will not be checked, and a warning message
# will be logged. This behavior went away in Salt 2014.1.0 and these two situations
# will cause minion to throw an exception and drop the message.
# sign_pub_messages: False

#####     Salt-SSH Configuration     #####
##########################################

# Pass in an alternative location for the salt-ssh roster file
#roster_file: /etc/salt/roster

# Pass in minion option overrides that will be inserted into the SHIM for
# salt-ssh calls. The local minion config is not used for salt-ssh. Can be
# overridden on a per-minion basis in the roster (`minion_opts`)
#ssh_minion_opts:
#  gpg_keydir: /root/gpg

# Set this to True to default to using ~/.ssh/id_rsa for salt-ssh
# authentication with minions
#ssh_use_home_key: False

#####    Master Module Management    #####
##########################################
# Manage how master side modules are loaded.

# Add any additional locations to look for master runners:
#runner_dirs: []

# Enable Cython for master side modules:
#cython_enable: False


#####      State System settings     #####
##########################################
# The state system uses a "top" file to tell the minions what environment to
# use and what modules to use. The state_top file is defined relative to the
# root of the base environment as defined in "File Server settings" below.
#state_top: top.sls

# The master_tops option replaces the external_nodes option by creating
# a plugable system for the generation of external top data. The external_nodes
# option is deprecated by the master_tops option.
#
# To gain the capabilities of the classic external_nodes system, use the
# following configuration:
# master_tops:
#   ext_nodes: <Shell command which returns yaml>
#
#master_tops: {}

# The external_nodes option allows Salt to gather data that would normally be
# placed in a top file. The external_nodes option is the executable that will
# return the ENC data. Remember that Salt will look for external nodes AND top
# files and combine the results if both are enabled!
#external_nodes: None

# The renderer to use on the minions to render the state data
#renderer: yaml_jinja

# The Jinja renderer can strip extra carriage returns and whitespace
# See http://jinja.pocoo.org/docs/api/#high-level-api
#
# If this is set to True the first newline after a Jinja block is removed
# (block, not variable tag!). Defaults to False, corresponds to the Jinja
# environment init variable "trim_blocks".
#jinja_trim_blocks: False
#
# If this is set to True leading spaces and tabs are stripped from the start
# of a line to a block. Defaults to False, corresponds to the Jinja
# environment init variable "lstrip_blocks".
#jinja_lstrip_blocks: False

# The failhard option tells the minions to stop immediately after the first
# failure detected in the state execution, defaults to False
#failhard: False

# The state_verbose and state_output settings can be used to change the way
# state system data is printed to the display. By default all data is printed.
# The state_verbose setting can be set to True or False, when set to False
# all data that has a result of True and no changes will be suppressed.
#state_verbose: True

# The state_output setting changes if the output is the full multi line
# output for each changed state if set to 'full', but if set to 'terse'
# the output will be shortened to a single line.  If set to 'mixed', the output
# will be terse unless a state failed, in which case that output will be full.
# If set to 'changes', the output will be full unless the state didn't change.
#state_output: full

# Automatically aggregate all states that have support for mod_aggregate by
# setting to 'True'. Or pass a list of state module names to automatically
# aggregate just those types.
#
# state_aggregate:
#   - pkg
#
#state_aggregate: False

# Send progress events as each function in a state run completes execution
# by setting to 'True'. Progress events are in the format
# 'salt/job/<JID>/prog/<MID>/<RUN NUM>'.
#state_events: False

#####      File Server settings      #####
##########################################
# Salt runs a lightweight file server written in zeromq to deliver files to
# minions. This file server is built into the master daemon and does not
# require a dedicated port.

# The file server works on environments passed to the master, each environment
# can have multiple root directories, the subdirectories in the multiple file
# roots cannot match, otherwise the downloaded files will not be able to be
# reliably ensured. A base environment is required to house the top file.
# Example:
# file_roots:
#   base:
#     - /srv/salt/
#   dev:
#     - /srv/salt/dev/services
#     - /srv/salt/dev/states
#   prod:
#     - /srv/salt/prod/services
#     - /srv/salt/prod/states
#
#file_roots:
#  base:
#    - /srv/salt
#

# When using multiple environments, each with their own top file, the
# default behaviour is an unordered merge. To prevent top files from
# being merged together and instead to only use the top file from the
# requested environment, set this value to 'same'.
#top_file_merging_strategy: merge

# To specify the order in which environments are merged, set the ordering
# in the env_order option. Given a conflict, the last matching value will
# win.
#env_order: ['base', 'dev', 'prod']

# If top_file_merging_strategy is set to 'same' and an environment does not
# contain a top file, the top file in the environment specified by default_top
# will be used instead.
#default_top: base

# The hash_type is the hash to use when discovering the hash of a file on
# the master server. The default is md5 but sha1, sha224, sha256, sha384
# and sha512 are also supported.
#
# WARNING: While md5 is also supported, do not use it due to the high chance
# of possible collisions and thus security breach.
#
# Prior to changing this value, the master should be stopped and all Salt
# caches should be cleared.
#hash_type: sha256

# The buffer size in the file server can be adjusted here:
#file_buffer_size: 1048576

# A regular expression (or a list of expressions) that will be matched
# against the file path before syncing the modules and states to the minions.
# This includes files affected by the file.recurse state.
# For example, if you manage your custom modules and states in subversion
# and don't want all the '.svn' folders and content synced to your minions,
# you could set this to '/\.svn($|/)'. By default nothing is ignored.
#file_ignore_regex:
#  - '/\.svn($|/)'
#  - '/\.git($|/)'

# A file glob (or list of file globs) that will be matched against the file
# path before syncing the modules and states to the minions. This is similar
# to file_ignore_regex above, but works on globs instead of regex. By default
# nothing is ignored.
# file_ignore_glob:
#  - '*.pyc'
#  - '*/somefolder/*.bak'
#  - '*.swp'

# File Server Backend
#
# Salt supports a modular fileserver backend system, this system allows
# the salt master to link directly to third party systems to gather and
# manage the files available to minions. Multiple backends can be
# configured and will be searched for the requested file in the order in which
# they are defined here. The default setting only enables the standard backend
# "roots" which uses the "file_roots" option.
#fileserver_backend:
#  - roots
#
# To use multiple backends list them in the order they are searched:
#fileserver_backend:
#  - git
#  - roots
#
# Uncomment the line below if you do not want the file_server to follow
# symlinks when walking the filesystem tree. This is set to True
# by default. Currently this only applies to the default roots
# fileserver_backend.
#fileserver_followsymlinks: False
#
# Uncomment the line below if you do not want symlinks to be
# treated as the files they are pointing to. By default this is set to
# False. By uncommenting the line below, any detected symlink while listing
# files on the Master will not be returned to the Minion.
#fileserver_ignoresymlinks: True
#
# By default, the Salt fileserver recurses fully into all defined environments
# to attempt to find files. To limit this behavior so that the fileserver only
# traverses directories with SLS files and special Salt directories like _modules,
# enable the option below. This might be useful for installations where a file root
# has a very large number of files and performance is impacted. Default is False.
# fileserver_limit_traversal: False
#
# The fileserver can fire events off every time the fileserver is updated,
# these are disabled by default, but can be easily turned on by setting this
# flag to True
#fileserver_events: False

# Git File Server Backend Configuration
#
# Optional parameter used to specify the provider to be used for gitfs. Must
# be one of the following: pygit2, gitpython, or dulwich. If unset, then each
# will be tried in that same order, and the first one with a compatible
# version installed will be the provider that is used.
#gitfs_provider: pygit2

# Along with gitfs_password, is used to authenticate to HTTPS remotes.
# gitfs_user: ''

# Along with gitfs_user, is used to authenticate to HTTPS remotes.
# This parameter is not required if the repository does not use authentication.
#gitfs_password: ''

# By default, Salt will not authenticate to an HTTP (non-HTTPS) remote.
# This parameter enables authentication over HTTP. Enable this at your own risk.
#gitfs_insecure_auth: False

# Along with gitfs_privkey (and optionally gitfs_passphrase), is used to
# authenticate to SSH remotes. This parameter (or its per-remote counterpart)
# is required for SSH remotes.
#gitfs_pubkey: ''

# Along with gitfs_pubkey (and optionally gitfs_passphrase), is used to
# authenticate to SSH remotes. This parameter (or its per-remote counterpart)
# is required for SSH remotes.
#gitfs_privkey: ''

# This parameter is optional, required only when the SSH key being used to
# authenticate is protected by a passphrase.
#gitfs_passphrase: ''

# When using the git fileserver backend at least one git remote needs to be
# defined. The user running the salt master will need read access to the repo.
#
# The repos will be searched in order to find the file requested by a client
# and the first repo to have the file will return it.
# When using the git backend branches and tags are translated into salt
# environments.
# Note: file:// repos will be treated as a remote, so refs you want used must
# exist in that repo as *local* refs.
#gitfs_remotes:
#  - git://github.com/saltstack/salt-states.git
#  - file:///var/git/saltmaster
#
# The gitfs_ssl_verify option specifies whether to ignore ssl certificate
# errors when contacting the gitfs backend. You might want to set this to
# false if you're using a git backend that uses a self-signed certificate but
# keep in mind that setting this flag to anything other than the default of True
# is a security concern, you may want to try using the ssh transport.
#gitfs_ssl_verify: True
#
# The gitfs_root option gives the ability to serve files from a subdirectory
# within the repository. The path is defined relative to the root of the
# repository and defaults to the repository root.
#gitfs_root: somefolder/otherfolder
#
#
#####         Pillar settings        #####
##########################################
# Salt Pillars allow for the building of global data that can be made selectively
# available to different minions based on minion grain filtering. The Salt
# Pillar is laid out in the same fashion as the file server, with environments,
# a top file and sls files. However, pillar data does not need to be in the
# highstate format, and is generally just key/value pairs.
#pillar_roots:
#  base:
#    - /srv/pillar
#
#ext_pillar:
#  - hiera: /etc/hiera.yaml
#  - cmd_yaml: cat /etc/salt/yaml

# The ext_pillar_first option allows for external pillar sources to populate
# before file system pillar. This allows for targeting file system pillar from
# ext_pillar.
#ext_pillar_first: False

# The pillar_gitfs_ssl_verify option specifies whether to ignore ssl certificate
# errors when contacting the pillar gitfs backend. You might want to set this to
# false if you're using a git backend that uses a self-signed certificate but
# keep in mind that setting this flag to anything other than the default of True
# is a security concern, you may want to try using the ssh transport.
#pillar_gitfs_ssl_verify: True

# The pillar_opts option adds the master configuration file data to a dict in
# the pillar called "master". This is used to set simple configurations in the
# master config file that can then be used on minions.
#pillar_opts: False

# The pillar_safe_render_error option prevents the master from passing pillar
# render errors to the minion. This is set on by default because the error could
# contain templating data which would give that minion information it shouldn't
# have, like a password! When set true the error message will only show:
#   Rendering SLS 'my.sls' failed. Please see master log for details.
#pillar_safe_render_error: True

# The pillar_source_merging_strategy option allows you to configure merging strategy
<<<<<<< HEAD
# between different sources. It accepts four values: recurse, aggregate, overwrite,
# or smart. Recurse will merge recursively mapping of data. Aggregate instructs
# aggregation of elements between sources that use the #!yamlex renderer. Overwrite
=======
# between different sources. It accepts five values: none, recurse, aggregate, overwrite,
# or smart. None will not do any merging at all. Recurse will merge recursively mapping of data.
# Aggregate instructs aggregation of elements between sources that use the #!yamlex renderer. Overwrite
>>>>>>> a1e0afe1
# will overwrite elements according the order in which they are processed. This is
# behavior of the 2014.1 branch and earlier. Smart guesses the best strategy based
# on the "renderer" setting and is the default value.
#pillar_source_merging_strategy: smart

# Recursively merge lists by aggregating them instead of replacing them.
#pillar_merge_lists: False

# Set this option to 'True' to force a 'KeyError' to be raised whenever an
# attempt to retrieve a named value from pillar fails. When this option is set
# to 'False', the failed attempt returns an empty string. Default is 'False'.
#pillar_raise_on_missing: False

# Git External Pillar (git_pillar) Configuration Options
#
# Specify the provider to be used for git_pillar. Must be either pygit2 or
# gitpython. If unset, then both will be tried in that same order, and the
# first one with a compatible version installed will be the provider that
# is used.
#git_pillar_provider: pygit2

# If the desired branch matches this value, and the environment is omitted
# from the git_pillar configuration, then the environment for that git_pillar
# remote will be base.
#git_pillar_base: master

# If the branch is omitted from a git_pillar remote, then this branch will
# be used instead
#git_pillar_branch: master

# Environment to use for git_pillar remotes. This is normally derived from
# the branch/tag (or from a per-remote env parameter), but if set this will
# override the process of deriving the env from the branch/tag name.
#git_pillar_env: ''

# Path relative to the root of the repository where the git_pillar top file
# and SLS files are located.
#git_pillar_root: ''

# Specifies whether or not to ignore SSL certificate errors when contacting
# the remote repository.
#git_pillar_ssl_verify: False

# When set to False, if there is an update/checkout lock for a git_pillar
# remote and the pid written to it is not running on the master, the lock
# file will be automatically cleared and a new lock will be obtained.
#git_pillar_global_lock: True

# Git External Pillar Authentication Options
#
# Along with git_pillar_password, is used to authenticate to HTTPS remotes.
#git_pillar_user: ''

# Along with git_pillar_user, is used to authenticate to HTTPS remotes.
# This parameter is not required if the repository does not use authentication.
#git_pillar_password: ''

# By default, Salt will not authenticate to an HTTP (non-HTTPS) remote.
# This parameter enables authentication over HTTP.
#git_pillar_insecure_auth: False

# Along with git_pillar_privkey (and optionally git_pillar_passphrase),
# is used to authenticate to SSH remotes.
#git_pillar_pubkey: ''

# Along with git_pillar_pubkey (and optionally git_pillar_passphrase),
# is used to authenticate to SSH remotes.
#git_pillar_privkey: ''

# This parameter is optional, required only when the SSH key being used
# to authenticate is protected by a passphrase.
#git_pillar_passphrase: ''

# A master can cache pillars locally to bypass the expense of having to render them
# for each minion on every request. This feature should only be enabled in cases
# where pillar rendering time is known to be unsatisfactory and any attendant security
# concerns about storing pillars in a master cache have been addressed.
#
# When enabling this feature, be certain to read through the additional ``pillar_cache_*``
# configuration options to fully understand the tunable parameters and their implications.
#
# Note: setting ``pillar_cache: True`` has no effect on targeting Minions with Pillars.
# See https://docs.saltstack.com/en/latest/topics/targeting/pillar.html
#pillar_cache: False

# If and only if a master has set ``pillar_cache: True``, the cache TTL controls the amount
# of time, in seconds, before the cache is considered invalid by a master and a fresh
# pillar is recompiled and stored.
#pillar_cache_ttl: 3600

# If and only if a master has set `pillar_cache: True`, one of several storage providers
# can be utililzed.
#
# `disk`: The default storage backend. This caches rendered pillars to the master cache.
#         Rendered pillars are serialized and deserialized as msgpack structures for speed.
#         Note that pillars are stored UNENCRYPTED. Ensure that the master cache
#         has permissions set appropriately. (Same defaults are provided.)
#
# memory: [EXPERIMENTAL] An optional backend for pillar caches which uses a pure-Python
#         in-memory data structure for maximal performance. There are several caveats,
#         however. First, because each master worker contains its own in-memory cache,
#         there is no guarantee of cache consistency between minion requests. This
#         works best in situations where the pillar rarely if ever changes. Secondly,
#         and perhaps more importantly, this means that unencrypted pillars will
#         be accessible to any process which can examine the memory of the ``salt-master``!
#         This may represent a substantial security risk.
#
#pillar_cache_backend: disk


#####          Syndic settings       #####
##########################################
# The Salt syndic is used to pass commands through a master from a higher
# master. Using the syndic is simple. If this is a master that will have
# syndic servers(s) below it, then set the "order_masters" setting to True.
#
# If this is a master that will be running a syndic daemon for passthrough, then
# the "syndic_master" setting needs to be set to the location of the master server
# to receive commands from.

# Set the order_masters setting to True if this master will command lower
# masters' syndic interfaces.
#order_masters: False

# If this master will be running a salt syndic daemon, syndic_master tells
# this master where to receive commands from.
#syndic_master: masterofmaster

# This is the 'ret_port' of the MasterOfMaster:
#syndic_master_port: 4506

# PID file of the syndic daemon:
#syndic_pidfile: /var/run/salt-syndic.pid

# LOG file of the syndic daemon:
#syndic_log_file: syndic.log

# The behaviour of the multi-syndic when connection to a master of masters failed.
# Can specify ``random`` (default) or ``ordered``. If set to ``random``, masters
# will be iterated in random order. If ``ordered`` is specified, the configured
# order will be used.
#syndic_failover: random


#####      Peer Publish settings     #####
##########################################
# Salt minions can send commands to other minions, but only if the minion is
# allowed to. By default "Peer Publication" is disabled, and when enabled it
# is enabled for specific minions and specific commands. This allows secure
# compartmentalization of commands based on individual minions.

# The configuration uses regular expressions to match minions and then a list
# of regular expressions to match functions. The following will allow the
# minion authenticated as foo.example.com to execute functions from the test
# and pkg modules.
#peer:
#  foo.example.com:
#    - test.*
#    - pkg.*
#
# This will allow all minions to execute all commands:
#peer:
#  .*:
#    - .*
#
# This is not recommended, since it would allow anyone who gets root on any
# single minion to instantly have root on all of the minions!

# Minions can also be allowed to execute runners from the salt master.
# Since executing a runner from the minion could be considered a security risk,
# it needs to be enabled. This setting functions just like the peer setting
# except that it opens up runners instead of module functions.
#
# All peer runner support is turned off by default and must be enabled before
# using. This will enable all peer runners for all minions:
#peer_run:
#  .*:
#    - .*
#
# To enable just the manage.up runner for the minion foo.example.com:
#peer_run:
#  foo.example.com:
#    - manage.up
#
#
#####         Mine settings     #####
#####################################
# Restrict mine.get access from minions. By default any minion has a full access
# to get all mine data from master cache. In acl definion below, only pcre matches
# are allowed.
# mine_get:
#   .*:
#     - .*
#
# The example below enables minion foo.example.com to get 'network.interfaces' mine
# data only, minions web* to get all network.* and disk.* mine data and all other
# minions won't get any mine data.
# mine_get:
#   foo.example.com:
#     - network.interfaces
#   web.*:
#     - network.*
#     - disk.*


#####         Logging settings       #####
##########################################
# The location of the master log file
# The master log can be sent to a regular file, local path name, or network
# location. Remote logging works best when configured to use rsyslogd(8) (e.g.:
# ``file:///dev/log``), with rsyslogd(8) configured for network logging. The URI
# format is: <file|udp|tcp>://<host|socketpath>:<port-if-required>/<log-facility>
#log_file: /var/log/salt/master
#log_file: file:///dev/log
#log_file: udp://loghost:10514

#log_file: /var/log/salt/master
#key_logfile: /var/log/salt/key

# The level of messages to send to the console.
# One of 'garbage', 'trace', 'debug', info', 'warning', 'error', 'critical'.
#
# The following log levels are considered INSECURE and may log sensitive data:
# ['garbage', 'trace', 'debug']
#
#log_level: warning

# The level of messages to send to the log file.
# One of 'garbage', 'trace', 'debug', info', 'warning', 'error', 'critical'.
# If using 'log_granular_levels' this must be set to the highest desired level.
#log_level_logfile: warning

# The date and time format used in log messages. Allowed date/time formatting
# can be seen here: http://docs.python.org/library/time.html#time.strftime
#log_datefmt: '%H:%M:%S'
#log_datefmt_logfile: '%Y-%m-%d %H:%M:%S'

# The format of the console logging messages. Allowed formatting options can
# be seen here: http://docs.python.org/library/logging.html#logrecord-attributes
#
# Console log colors are specified by these additional formatters:
#
# %(colorlevel)s
# %(colorname)s
# %(colorprocess)s
# %(colormsg)s
#
# Since it is desirable to include the surrounding brackets, '[' and ']', in
# the coloring of the messages, these color formatters also include padding as
# well.  Color LogRecord attributes are only available for console logging.
#
#log_fmt_console: '%(colorlevel)s %(colormsg)s'
#log_fmt_console: '[%(levelname)-8s] %(message)s'
#
#log_fmt_logfile: '%(asctime)s,%(msecs)03d [%(name)-17s][%(levelname)-8s] %(message)s'

# This can be used to control logging levels more specificically.  This
# example sets the main salt library at the 'warning' level, but sets
# 'salt.modules' to log at the 'debug' level:
#   log_granular_levels:
#     'salt': 'warning'
#     'salt.modules': 'debug'
#
#log_granular_levels: {}


#####         Node Groups           ######
##########################################
# Node groups allow for logical groupings of minion nodes. A group consists of
# a group name and a compound target. Nodgroups can reference other nodegroups
# with 'N@' classifier. Ensure that you do not have circular references.
#
#nodegroups:
#  group1: 'L@foo.domain.com,bar.domain.com,baz.domain.com or bl*.domain.com'
#  group2: 'G@os:Debian and foo.domain.com'
#  group3: 'G@os:Debian and N@group1'
#  group4:
#    - 'G@foo:bar'
#    - 'or'
#    - 'G@foo:baz'


#####     Range Cluster settings     #####
##########################################
# The range server (and optional port) that serves your cluster information
# https://github.com/ytoolshed/range/wiki/%22yamlfile%22-module-file-spec
#
#range_server: range:80


#####  Windows Software Repo settings #####
###########################################
# Location of the repo on the master:
#winrepo_dir_ng: '/srv/salt/win/repo-ng'
#
# List of git repositories to include with the local repo:
#winrepo_remotes_ng:
#  - 'https://github.com/saltstack/salt-winrepo-ng.git'


#####  Windows Software Repo settings - Pre 2015.8 #####
########################################################
# Legacy repo settings for pre-2015.8 Windows minions.
#
# Location of the repo on the master:
#winrepo_dir: '/srv/salt/win/repo'
#
# Location of the master's repo cache file:
#winrepo_mastercachefile: '/srv/salt/win/repo/winrepo.p'
#
# List of git repositories to include with the local repo:
#winrepo_remotes:
#  - 'https://github.com/saltstack/salt-winrepo.git'


#####      Returner settings          ######
############################################
# Which returner(s) will be used for minion's result:
#return: mysql


######    Miscellaneous  settings     ######
############################################
# Default match type for filtering events tags: startswith, endswith, find, regex, fnmatch
#event_match_type: startswith
# Save runner returns to the job cache
#runner_returns: True<|MERGE_RESOLUTION|>--- conflicted
+++ resolved
@@ -694,15 +694,9 @@
 #pillar_safe_render_error: True
 
 # The pillar_source_merging_strategy option allows you to configure merging strategy
-<<<<<<< HEAD
-# between different sources. It accepts four values: recurse, aggregate, overwrite,
-# or smart. Recurse will merge recursively mapping of data. Aggregate instructs
-# aggregation of elements between sources that use the #!yamlex renderer. Overwrite
-=======
 # between different sources. It accepts five values: none, recurse, aggregate, overwrite,
 # or smart. None will not do any merging at all. Recurse will merge recursively mapping of data.
 # Aggregate instructs aggregation of elements between sources that use the #!yamlex renderer. Overwrite
->>>>>>> a1e0afe1
 # will overwrite elements according the order in which they are processed. This is
 # behavior of the 2014.1 branch and earlier. Smart guesses the best strategy based
 # on the "renderer" setting and is the default value.
