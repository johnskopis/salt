--- conflicted
+++ resolved
@@ -1,5 +1,5 @@
 ##### Primary configuration settings #####
-########################################## 
+##########################################
 # This configuration file is used to manage the behavior of the Salt Minion.
 # With the exception of the location of the Salt Master Server, values that are
 # commented out but have an empty line after the comment are defaults that need
@@ -482,15 +482,9 @@
 # will be shown for each state run.
 #state_output_profile: True
 
-<<<<<<< HEAD
-# Fingerprint of the master public key to double verify the master is valid,
-# the master fingerprint can be found by running "salt-key -f master.pub" on the
-# salt master.
-=======
 # Fingerprint of the master public key to validate the identity of your Salt master
 # before the initial key exchange. The master fingerprint can be found by running
 # "salt-key -F master" on the Salt master.
->>>>>>> b57da552
 #master_finger: ''
 
 
