--- conflicted
+++ resolved
@@ -22,12 +22,8 @@
     else:
         logger.error('rest_tornado requires at least tornado {0}'.format(min_tornado_version))
 except ImportError as err:
-<<<<<<< HEAD
     has_tornado = False
     logger.error('ImportError! {0}'.format(str(err)))
-=======
-    logger.info('ImportError! {0}'.format(str(err)))
->>>>>>> 8fe84691
 
 import salt.auth
 
