--- conflicted
+++ resolved
@@ -2907,7 +2907,6 @@
         return msg
 
 
-<<<<<<< HEAD
 def shlex_split(s, **kwargs):
     '''
     Only split if variable is a string
@@ -2916,7 +2915,8 @@
         return shlex.split(s, **kwargs)
     else:
         return s
-=======
+
+
 def split_input(val):
     '''
     Take an input value and split it into a list, returning the resulting list
@@ -2927,4 +2927,3 @@
         return val.split(',')
     except AttributeError:
         return str(val).split(',')
->>>>>>> 826fea65
