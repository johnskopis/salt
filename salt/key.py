--- conflicted
+++ resolved
@@ -968,24 +968,13 @@
             minions.extend(val)
 
         m_cache = os.path.join(self.opts['cachedir'], 'minions')
-<<<<<<< HEAD
-        if os.path.isdir(m_cache):
-            for minion in os.listdir(m_cache):
-                if minion not in minions:
-                    shutil.rmtree(os.path.join(m_cache, minion))
-            cache = salt.cache.factory(self.opts)
-            clist = cache.list(self.ACC)
-            if clist:
-                for minion in clist:
-=======
         if not self.opts.get('preserve_minion_cache', False):
             if os.path.isdir(m_cache):
                 for minion in os.listdir(m_cache):
->>>>>>> 0c986f5e
                     if minion not in minions and minion not in preserve_minions:
                         shutil.rmtree(os.path.join(m_cache, minion))
                 cache = salt.cache.factory(self.opts)
-                clist = cache.ls(self.ACC)
+                clist = cache.list(self.ACC)
                 if clist:
                     for minion in clist:
                         if minion not in minions and minion not in preserve_minions:
