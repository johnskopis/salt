--- conflicted
+++ resolved
@@ -4,15 +4,8 @@
 cope with scale.
 
 .. note::
-<<<<<<< HEAD
-    :mod:`returners.postgres <salt.returners.postgres>` is also available if
-    you are not using PostgreSQL as a :ref:`master job cache
-    <external-job-cache>`.  These two modules provide different
-    functionality so you should compare each to see which module best suits
-    your particular needs.
-=======
     There are three PostgreSQL returners.  Any can function as an external
-    :ref:`master job cache <external-master-cache>`. but each has different
+    :ref:`master job cache <external-job-cache>`. but each has different
     features.  SaltStack recommends
     :mod:`returners.pgjsonb <salt.returners.pgjsonb>` if you are working with
     a version of PostgreSQL that has the appropriate native binary JSON types.
@@ -20,7 +13,6 @@
     :mod:`returners.postgres <salt.returners.postgres>` and
     :mod:`returners.postgres_local_cache <salt.returners.postgres_local_cache>`
     to see which module best suits your particular needs.
->>>>>>> 9de559ff
 
 :maintainer:    gjredelinghuys@gmail.com
 :maturity:      Stable
