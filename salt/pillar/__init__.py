--- conflicted
+++ resolved
@@ -270,13 +270,10 @@
     def __init__(self, opts, grains, minion_id, saltenv, ext=None, functions=None,
                  pillar=None, pillarenv=None, rend=None):
         self.minion_id = minion_id
-<<<<<<< HEAD
+        self.ext = ext
         if pillarenv is None:
             if opts.get('pillarenv_from_saltenv', False):
                 opts['pillarenv'] = saltenv
-=======
-        self.ext = ext
->>>>>>> e70904c4
         # Store the file_roots path so we can restore later. Issue 5449
         self.actual_file_roots = opts['file_roots']
         # use the local file client
