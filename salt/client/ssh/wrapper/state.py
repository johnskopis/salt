# -*- coding: utf-8 -*-
'''
Create ssh executor system
'''

from __future__ import absolute_import
# Import python libs
import os
import copy
import json
import logging

# Import salt libs
import salt.client.ssh.shell
import salt.client.ssh.state
import salt.utils
import salt.utils.thin
import salt.roster
import salt.state
import salt.loader
import salt.minion
import salt.log
from salt.ext.six import string_types

log = logging.getLogger(__name__)


def _merge_extra_filerefs(*args):
    '''
    Takes a list of filerefs and returns a merged list
    '''
    ret = []
    for arg in args:
        if isinstance(arg, string_types):
            if arg:
                ret.extend(arg.split(','))
        elif isinstance(arg, list):
            if arg:
                ret.extend(arg)
    return ','.join(ret)


def sls(mods, saltenv='base', test=None, exclude=None, env=None, **kwargs):
    '''
    Create the seed file for a state.sls run
    '''
    st_kwargs = __salt__.kwargs
    __opts__['grains'] = __grains__
    if env is not None:
        salt.utils.warn_until(
            'Boron',
            'Passing a salt environment should be done using \'saltenv\' '
            'not \'env\'. This functionality will be removed in Salt Boron.'
        )
        # Backwards compatibility
        saltenv = env

    __pillar__.update(kwargs.get('pillar', {}))
    st_ = salt.client.ssh.state.SSHHighState(
            __opts__,
            __pillar__,
            __salt__,
            __context__['fileclient'])
    if isinstance(mods, str):
        mods = mods.split(',')
    high_data, errors = st_.render_highstate({saltenv: mods})
    if exclude:
        if isinstance(exclude, str):
            exclude = exclude.split(',')
        if '__exclude__' in high_data:
            high_data['__exclude__'].extend(exclude)
        else:
            high_data['__exclude__'] = exclude
    high_data, ext_errors = st_.state.reconcile_extend(high_data)
    errors += ext_errors
    errors += st_.state.verify_high(high_data)
    if errors:
        return errors
    high_data, req_in_errors = st_.state.requisite_in(high_data)
    errors += req_in_errors
    high_data = st_.state.apply_exclude(high_data)
    # Verify that the high data is structurally sound
    if errors:
        return errors
    # Compile and verify the raw chunks
    chunks = st_.state.compile_high_data(high_data)
    file_refs = salt.client.ssh.state.lowstate_file_refs(
            chunks,
            _merge_extra_filerefs(
                kwargs.get('extra_filerefs', ''),
                __opts__.get('extra_filerefs', '')
                )
            )
    trans_tar = salt.client.ssh.state.prep_trans_tar(
            __context__['fileclient'],
            chunks,
            file_refs,
            __pillar__)
    trans_tar_sum = salt.utils.get_hash(trans_tar, __opts__['hash_type'])
    cmd = 'state.pkg {0}/salt_state.tgz test={1} pkg_sum={2} hash_type={3}'.format(
            __opts__['thin_dir'],
            test,
            trans_tar_sum,
            __opts__['hash_type'])
    single = salt.client.ssh.Single(
            __opts__,
            cmd,
            fsclient=__context__['fileclient'],
            **st_kwargs)
    single.shell.send(
            trans_tar,
            '{0}/salt_state.tgz'.format(__opts__['thin_dir']))
    stdout, stderr, _ = single.cmd_block()
<<<<<<< HEAD
    try:
        return json.loads(stdout, object_hook=salt.utils.decode_dict)
    except Exception as e:
        log.error("JSON Render failed for: {0}\n{1}".format(stdout, stderr))
        log.error(str(e))
=======

    # Clean up our tar
>>>>>>> 52db8f79
    try:
        os.remove(trans_tar)
    except (OSError, IOError):
        pass

    # Read in the JSON data and return the data structure
    try:
        return json.loads(stdout, object_hook=salt.utils.decode_dict)
    except Exception as e:
        log.error("JSON Render failed for: {0}\n{1}".format(stdout, stderr))
        log.error(str(e))

    # If for some reason the json load fails, return the stdout
    return stdout


def low(data, **kwargs):
    '''
    Execute a single low data call
    This function is mostly intended for testing the state system

    CLI Example:

    .. code-block:: bash

        salt '*' state.low '{"state": "pkg", "fun": "installed", "name": "vi"}'
    '''
    st_kwargs = __salt__.kwargs
    __opts__['grains'] = __grains__
    chunks = [data]
    st_ = salt.client.ssh.state.SSHHighState(
            __opts__,
            __pillar__,
            __salt__,
            __context__['fileclient'])
    err = st_.verify_data(data)
    if err:
        return err
    file_refs = salt.client.ssh.state.lowstate_file_refs(
            chunks,
            _merge_extra_filerefs(
                kwargs.get('extra_filerefs', ''),
                __opts__.get('extra_filerefs', '')
                )
            )
    trans_tar = salt.client.ssh.state.prep_trans_tar(
            __context__['fileclient'],
            chunks,
            file_refs,
            __pillar__)
    trans_tar_sum = salt.utils.get_hash(trans_tar, __opts__['hash_type'])
    cmd = 'state.pkg {0}/salt_state.tgz pkg_sum={1} hash_type={2}'.format(
            __opts__['thin_dir'],
            trans_tar_sum,
            __opts__['hash_type'])
    single = salt.client.ssh.Single(
            __opts__,
            cmd,
            fsclient=__context__['fileclient'],
            **st_kwargs)
    single.shell.send(
            trans_tar,
            '{0}/salt_state.tgz'.format(__opts__['thin_dir']))
    stdout, stderr, _ = single.cmd_block()

    # Clean up our tar
    try:
        os.remove(trans_tar)
    except (OSError, IOError):
        pass

    # Read in the JSON data and return the data structure
    try:
        return json.loads(stdout, object_hook=salt.utils.decode_dict)
    except Exception as e:
        log.error("JSON Render failed for: {0}\n{1}".format(stdout, stderr))
        log.error(str(e))

    # If for some reason the json load fails, return the stdout
    return stdout


def high(data, **kwargs):
    '''
    Execute the compound calls stored in a single set of high data
    This function is mostly intended for testing the state system

    CLI Example:

    .. code-block:: bash

        salt '*' state.high '{"vim": {"pkg": ["installed"]}}'
    '''
    st_kwargs = __salt__.kwargs
    __opts__['grains'] = __grains__
    st_ = salt.client.ssh.state.SSHHighState(
            __opts__,
            __pillar__,
            __salt__,
            __context__['fileclient'])
    chunks = st_.state.compile_high_data(high)
    file_refs = salt.client.ssh.state.lowstate_file_refs(
            chunks,
            _merge_extra_filerefs(
                kwargs.get('extra_filerefs', ''),
                __opts__.get('extra_filerefs', '')
                )
            )
    trans_tar = salt.client.ssh.state.prep_trans_tar(
            __context__['fileclient'],
            chunks,
            file_refs,
            __pillar__)
    trans_tar_sum = salt.utils.get_hash(trans_tar, __opts__['hash_type'])
    cmd = 'state.pkg {0}/salt_state.tgz pkg_sum={1} hash_type={2}'.format(
            __opts__['thin_dir'],
            trans_tar_sum,
            __opts__['hash_type'])
    single = salt.client.ssh.Single(
            __opts__,
            cmd,
            fsclient=__context__['fileclient'],
            **st_kwargs)
    single.shell.send(
            trans_tar,
            '{0}/salt_state.tgz'.format(__opts__['thin_dir']))
    stdout, stderr, _ = single.cmd_block()

    # Clean up our tar
    try:
        os.remove(trans_tar)
    except (OSError, IOError):
        pass

    # Read in the JSON data and return the data structure
    try:
        return json.loads(stdout, object_hook=salt.utils.decode_dict)
    except Exception as e:
        log.error("JSON Render failed for: {0}\n{1}".format(stdout, stderr))
        log.error(str(e))

    # If for some reason the json load fails, return the stdout
    return stdout


def highstate(test=None, **kwargs):
    '''
    Retrieve the state data from the salt master for this minion and execute it

    CLI Example:

    .. code-block:: bash

        salt '*' state.highstate

        salt '*' state.highstate exclude=sls_to_exclude
        salt '*' state.highstate exclude="[{'id': 'id_to_exclude'}, {'sls': 'sls_to_exclude'}]"
    '''
    st_kwargs = __salt__.kwargs
    __opts__['grains'] = __grains__
    st_ = salt.client.ssh.state.SSHHighState(
            __opts__,
            __pillar__,
            __salt__,
            __context__['fileclient'])
    chunks = st_.compile_low_chunks()
    file_refs = salt.client.ssh.state.lowstate_file_refs(
            chunks,
            _merge_extra_filerefs(
                kwargs.get('extra_filerefs', ''),
                __opts__.get('extra_filerefs', '')
                )
            )
    # Check for errors
    for chunk in chunks:
        if not isinstance(chunk, dict):
            return chunks
    trans_tar = salt.client.ssh.state.prep_trans_tar(
            __context__['fileclient'],
            chunks,
            file_refs,
            __pillar__)
    trans_tar_sum = salt.utils.get_hash(trans_tar, __opts__['hash_type'])
    cmd = 'state.pkg {0}/salt_state.tgz test={1} pkg_sum={2} hash_type={3}'.format(
            __opts__['thin_dir'],
            test,
            trans_tar_sum,
            __opts__['hash_type'])
    single = salt.client.ssh.Single(
            __opts__,
            cmd,
            fsclient=__context__['fileclient'],
            **st_kwargs)
    single.shell.send(
            trans_tar,
            '{0}/salt_state.tgz'.format(__opts__['thin_dir']))
    stdout, stderr, _ = single.cmd_block()
<<<<<<< HEAD
    try:
        stdout = json.loads(stdout, object_hook=salt.utils.decode_dict)
    except Exception as e:
        log.error('JSON Render failed for: {0}\n{1}'.format(stdout, stderr))
        log.error(str(e))
=======

    # Clean up our tar
>>>>>>> 52db8f79
    try:
        os.remove(trans_tar)
    except (OSError, IOError):
        pass

    # Read in the JSON data and return the data structure
    try:
        return json.loads(stdout, object_hook=salt.utils.decode_dict)
    except Exception as e:
        log.error("JSON Render failed for: {0}\n{1}".format(stdout, stderr))
        log.error(str(e))

    # If for some reason the json load fails, return the stdout
    return stdout


def top(topfn, test=None, **kwargs):
    '''
    Execute a specific top file instead of the default

    CLI Example:

    .. code-block:: bash

        salt '*' state.top reverse_top.sls
        salt '*' state.top reverse_top.sls exclude=sls_to_exclude
        salt '*' state.top reverse_top.sls exclude="[{'id': 'id_to_exclude'}, {'sls': 'sls_to_exclude'}]"
    '''
    st_kwargs = __salt__.kwargs
    __opts__['grains'] = __grains__
    if salt.utils.test_mode(test=test, **kwargs):
        __opts__['test'] = True
    else:
        __opts__['test'] = __opts__.get('test', None)
    st_ = salt.client.ssh.state.SSHHighState(
            __opts__,
            __pillar__,
            __salt__,
            __context__['fileclient'])
    st_.opts['state_top'] = os.path.join('salt://', topfn)
    chunks = st_.compile_low_chunks()
    file_refs = salt.client.ssh.state.lowstate_file_refs(
            chunks,
            _merge_extra_filerefs(
                kwargs.get('extra_filerefs', ''),
                __opts__.get('extra_filerefs', '')
                )
            )
    trans_tar = salt.client.ssh.state.prep_trans_tar(
            __context__['fileclient'],
            chunks,
            file_refs,
            __pillar__)
    trans_tar_sum = salt.utils.get_hash(trans_tar, __opts__['hash_type'])
    cmd = 'state.pkg {0}/salt_state.tgz test={1} pkg_sum={2} hash_type={3}'.format(
            __opts__['thin_dir'],
            test,
            trans_tar_sum,
            __opts__['hash_type'])
    single = salt.client.ssh.Single(
            __opts__,
            cmd,
            fsclient=__context__['fileclient'],
            **st_kwargs)
    single.shell.send(
            trans_tar,
            '{0}/salt_state.tgz'.format(__opts__['thin_dir']))
    stdout, stderr, _ = single.cmd_block()

    # Clean up our tar
    try:
        os.remove(trans_tar)
    except (OSError, IOError):
        pass

    # Read in the JSON data and return the data structure
    try:
        return json.loads(stdout, object_hook=salt.utils.decode_dict)
    except Exception as e:
        log.error("JSON Render failed for: {0}\n{1}".format(stdout, stderr))
        log.error(str(e))

    # If for some reason the json load fails, return the stdout
    return stdout


def show_highstate():
    '''
    Retrieve the highstate data from the salt master and display it

    CLI Example:

    .. code-block:: bash

        salt '*' state.show_highstate
    '''
    __opts__['grains'] = __grains__
    st_ = salt.client.ssh.state.SSHHighState(
            __opts__,
            __pillar__,
            __salt__,
            __context__['fileclient'])
    return st_.compile_highstate()


def show_lowstate():
    '''
    List out the low data that will be applied to this minion

    CLI Example:

    .. code-block:: bash

        salt '*' state.show_lowstate
    '''
    __opts__['grains'] = __grains__
    st_ = salt.client.ssh.state.SSHHighState(
            __opts__,
            __pillar__,
            __salt__,
            __context__['fileclient'])
    return st_.compile_low_chunks()


def show_sls(mods, saltenv='base', test=None, env=None, **kwargs):
    '''
    Display the state data from a specific sls or list of sls files on the
    master

    CLI Example:

    .. code-block:: bash

        salt '*' state.show_sls core,edit.vim dev
    '''
    __opts__['grains'] = __grains__
    if env is not None:
        salt.utils.warn_until(
            'Boron',
            'Passing a salt environment should be done using \'saltenv\' '
            'not \'env\'. This functionality will be removed in Salt Boron.'
        )
        # Backwards compatibility
        saltenv = env

    opts = copy.copy(__opts__)
    if salt.utils.test_mode(test=test, **kwargs):
        opts['test'] = True
    else:
        opts['test'] = __opts__.get('test', None)
    st_ = salt.client.ssh.state.SSHHighState(
            __opts__,
            __pillar__,
            __salt__,
            __context__['fileclient'])
    if isinstance(mods, string_types):
        mods = mods.split(',')
    high_data, errors = st_.render_highstate({saltenv: mods})
    high_data, ext_errors = st_.state.reconcile_extend(high_data)
    errors += ext_errors
    errors += st_.state.verify_high(high_data)
    if errors:
        return errors
    high_data, req_in_errors = st_.state.requisite_in(high_data)
    errors += req_in_errors
    high_data = st_.state.apply_exclude(high_data)
    # Verify that the high data is structurally sound
    if errors:
        return errors
    return high_data


def show_top():
    '''
    Return the top data that the minion will use for a highstate

    CLI Example:

    .. code-block:: bash

        salt '*' state.show_top
    '''
    __opts__['grains'] = __grains__
    st_ = salt.client.ssh.state.SSHHighState(
            __opts__,
            __pillar__,
            __salt__,
            __context__['fileclient'])
    top_data = st_.get_top()
    errors = []
    errors += st_.verify_tops(top_data)
    if errors:
        return errors
    matches = st_.top_matches(top_data)
    return matches


def single(fun, name, test=None, **kwargs):
    '''
    Execute a single state function with the named kwargs, returns False if
    insufficient data is sent to the command

    By default, the values of the kwargs will be parsed as YAML. So, you can
    specify lists values, or lists of single entry key-value maps, as you
    would in a YAML salt file. Alternatively, JSON format of keyword values
    is also supported.

    CLI Example:

    .. code-block:: bash

        salt '*' state.single pkg.installed name=vim

    '''
    st_kwargs = __salt__.kwargs
    __opts__['grains'] = __grains__

    # state.fun -> [state, fun]
    comps = fun.split('.')
    if len(comps) < 2:
        __context__['retcode'] = 1
        return 'Invalid function passed'

    # Create the low chunk, using kwargs as a base
    kwargs.update({'state': comps[0],
                   'fun': comps[1],
                   '__id__': name,
                   'name': name})

    opts = copy.deepcopy(__opts__)

    # Set test mode
    if salt.utils.test_mode(test=test, **kwargs):
        opts['test'] = True
    else:
        opts['test'] = __opts__.get('test', None)

    # Get the override pillar data
    __pillar__.update(kwargs.get('pillar', {}))

    # Create the State environment
    st_ = salt.client.ssh.state.SSHState(__opts__, __pillar__)

    # Verify the low chunk
    err = st_.verify_data(kwargs)
    if err:
        __context__['retcode'] = 1
        return err

    # Must be a list of low-chunks
    chunks = [kwargs]

    # Retrieve file refs for the state run, so we can copy relevant files down
    # to the minion before executing the state
    file_refs = salt.client.ssh.state.lowstate_file_refs(
            chunks,
            _merge_extra_filerefs(
                kwargs.get('extra_filerefs', ''),
                __opts__.get('extra_filerefs', '')
                )
            )

    # Create the tar containing the state pkg and relevant files
    trans_tar = salt.client.ssh.state.prep_trans_tar(
            __context__['fileclient'],
            chunks,
            file_refs,
            __pillar__)

    # Create a hash so we can verify the tar on the target system
    trans_tar_sum = salt.utils.get_hash(trans_tar, __opts__['hash_type'])

    # We use state.pkg to execute the "state package"
    cmd = 'state.pkg {0}/salt_state.tgz test={1} pkg_sum={2} hash_type={3}'.format(
            __opts__['thin_dir'],
            test,
            trans_tar_sum,
            __opts__['hash_type'])

    # Create a salt-ssh Single object to actually do the ssh work
    single = salt.client.ssh.Single(
            __opts__,
            cmd,
            fsclient=__context__['fileclient'],
            **st_kwargs)

    # Copy the tar down
    single.shell.send(
            trans_tar,
            '{0}/salt_state.tgz'.format(__opts__['thin_dir']))

    # Run the state.pkg command on the target
    stdout, stderr, _ = single.cmd_block()

    # Clean up our tar
    try:
        os.remove(trans_tar)
    except (OSError, IOError):
        pass

    # Read in the JSON data and return the data structure
    try:
        return json.loads(stdout, object_hook=salt.utils.decode_dict)
    except Exception as e:
        log.error("JSON Render failed for: {0}\n{1}".format(stdout, stderr))
        log.error(str(e))

    # If for some reason the json load fails, return the stdout
    return stdout<|MERGE_RESOLUTION|>--- conflicted
+++ resolved
@@ -111,16 +111,8 @@
             trans_tar,
             '{0}/salt_state.tgz'.format(__opts__['thin_dir']))
     stdout, stderr, _ = single.cmd_block()
-<<<<<<< HEAD
-    try:
-        return json.loads(stdout, object_hook=salt.utils.decode_dict)
-    except Exception as e:
-        log.error("JSON Render failed for: {0}\n{1}".format(stdout, stderr))
-        log.error(str(e))
-=======
 
     # Clean up our tar
->>>>>>> 52db8f79
     try:
         os.remove(trans_tar)
     except (OSError, IOError):
@@ -318,16 +310,8 @@
             trans_tar,
             '{0}/salt_state.tgz'.format(__opts__['thin_dir']))
     stdout, stderr, _ = single.cmd_block()
-<<<<<<< HEAD
-    try:
-        stdout = json.loads(stdout, object_hook=salt.utils.decode_dict)
-    except Exception as e:
-        log.error('JSON Render failed for: {0}\n{1}'.format(stdout, stderr))
-        log.error(str(e))
-=======
 
     # Clean up our tar
->>>>>>> 52db8f79
     try:
         os.remove(trans_tar)
     except (OSError, IOError):
