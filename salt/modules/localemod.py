--- conflicted
+++ resolved
@@ -135,11 +135,6 @@
         return params.get('LANG', '')
     elif 'RedHat' in __grains__['os_family']:
         cmd = 'grep "^LANG=" /etc/sysconfig/i18n'
-<<<<<<< HEAD
-    elif 'Suse' in __grains__['os_family']:
-        cmd = 'grep "^RC_LANG" /etc/sysconfig/language'
-=======
->>>>>>> 561a416c
     elif 'Debian' in __grains__['os_family']:
         # this block only applies to Debian without systemd
         cmd = 'grep "^LANG=" /etc/default/locale'
@@ -188,18 +183,6 @@
             'LANG="{0}"'.format(locale),
             append_if_not_found=True
         )
-<<<<<<< HEAD
-    elif 'Suse' in __grains__['os_family']:
-        if not __salt__['file.file_exists']('/etc/sysconfig/language'):
-            __salt__['file.touch']('/etc/sysconfig/language')
-        __salt__['file.replace'](
-            '/etc/sysconfig/language',
-            '^RC_LANG=.*',
-            'RC_LANG="{0}"'.format(locale),
-            append_if_not_found=True
-        )
-=======
->>>>>>> 561a416c
     elif 'Debian' in __grains__['os_family']:
         # this block only applies to Debian without systemd
         update_locale = salt.utils.which('update-locale')
