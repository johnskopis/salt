# -*- coding: utf-8 -*-
'''
Manage groups on Linux, OpenBSD and NetBSD
'''

# Import python libs
<<<<<<< HEAD
from __future__ import absolute_import
=======
import logging
>>>>>>> 59f2a0c7
try:
    import grp
except ImportError:
    pass

log = logging.getLogger(__name__)

# Define the module's virtual name
__virtualname__ = 'group'


def __virtual__():
    '''
    Set the user module if the kernel is Linux or OpenBSD
    '''
    if __grains__['kernel'] in ('Linux', 'OpenBSD', 'NetBSD'):
        return __virtualname__
    return False


def add(name, gid=None, system=False):
    '''
    Add the specified group

    CLI Example:

    .. code-block:: bash

        salt '*' group.add foo 3456
    '''
    cmd = 'groupadd '
    if gid:
        cmd += '-g {0} '.format(gid)
    if system and __grains__['kernel'] != 'OpenBSD':
        cmd += '-r '
    cmd += name

    ret = __salt__['cmd.run_all'](cmd, python_shell=False)

    return not ret['retcode']


def delete(name):
    '''
    Remove the named group

    CLI Example:

    .. code-block:: bash

        salt '*' group.delete foo
    '''
    ret = __salt__['cmd.run_all']('groupdel {0}'.format(name), python_shell=False)

    return not ret['retcode']


def info(name):
    '''
    Return information about a group

    CLI Example:

    .. code-block:: bash

        salt '*' group.info foo
    '''
    try:
        grinfo = grp.getgrnam(name)
    except KeyError:
        return {}
    else:
        return _format_info(grinfo)


def _format_info(data):
    '''
    Return formatted information in a pretty way.
    '''
    return {'name': data.gr_name,
            'passwd': data.gr_passwd,
            'gid': data.gr_gid,
            'members': data.gr_mem}


def getent(refresh=False):
    '''
    Return info on all groups

    CLI Example:

    .. code-block:: bash

        salt '*' group.getent
    '''
    if 'group.getent' in __context__ and not refresh:
        return __context__['group.getent']

    ret = []
    for grinfo in grp.getgrall():
        ret.append(_format_info(grinfo))
    __context__['group.getent'] = ret
    return ret


def chgid(name, gid):
    '''
    Change the gid for a named group

    CLI Example:

    .. code-block:: bash

        salt '*' group.chgid foo 4376
    '''
    pre_gid = __salt__['file.group_to_gid'](name)
    if gid == pre_gid:
        return True
    cmd = 'groupmod -g {0} {1}'.format(gid, name)
    __salt__['cmd.run'](cmd, python_shell=False)
    post_gid = __salt__['file.group_to_gid'](name)
    if post_gid != pre_gid:
        return post_gid == gid
    return False


def adduser(name, username):
    '''
    Add a user in the group.

    CLI Example:

    .. code-block:: bash

         salt '*' group.adduser foo bar

    Verifies if a valid username 'bar' as a member of an existing group 'foo',
    if not then adds it.
    '''
    on_redhat_5 = __grains__.get('os_family') == 'RedHat' and __grains__.get('osmajorrelease') == '5'

    if __grains__['kernel'] == 'Linux':
        if on_redhat_5:
            cmd = 'gpasswd -a {0} {1}'.format(username, name)
        else:
            cmd = 'gpasswd --add {0} {1}'.format(username, name)
    else:
        cmd = 'usermod -G {0} {1}'.format(name, username)

    retcode = __salt__['cmd.retcode'](cmd, python_shell=False)

    return not retcode


def deluser(name, username):
    '''
    Remove a user from the group.

    CLI Example:

    .. code-block:: bash

         salt '*' group.deluser foo bar

    Removes a member user 'bar' from a group 'foo'. If group is not present
    then returns True.
    '''
    on_redhat_5 = __grains__.get('os_family') == 'RedHat' and __grains__.get('osmajorrelease') == '5'

    grp_info = __salt__['group.info'](name)
    try:
        if username in grp_info['members']:
            if __grains__['kernel'] == 'Linux':
                if on_redhat_5:
                    cmd = 'gpasswd -d {0} {1}'.format(username, name)
                else:
                    cmd = 'gpasswd --del {0} {1}'.format(username, name)
                retcode = __salt__['cmd.retcode'](cmd, python_shell=False)
            elif __grains__['kernel'] == 'OpenBSD':
                out = __salt__['cmd.run_stdout']('id -Gn {0}'.format(username),
                                                 python_shell=False)
                cmd = 'usermod -S '
                cmd += ','.join([g for g in out.split() if g != str(name)])
                cmd += ' {0}'.format(username)
                retcode = __salt__['cmd.retcode'](cmd, python_shell=False)
            else:
                log.error('group.deluser is not yet supported on this platform')
                return False
            return not retcode
        else:
            return True
    except Exception:
        return True


def members(name, members_list):
    '''
    Replaces members of the group with a provided list.

    CLI Example:

        salt '*' group.members foo 'user1,user2,user3,...'

    Replaces a membership list for a local group 'foo'.
        foo:x:1234:user1,user2,user3,...
    '''
    on_redhat_5 = __grains__.get('os_family') == 'RedHat' and __grains__.get('osmajorrelease') == '5'

    if __grains__['kernel'] == 'Linux':
        if on_redhat_5:
            cmd = 'gpasswd -M {0} {1}'.format(members_list, name)
        else:
            cmd = 'gpasswd --members {0} {1}'.format(members_list, name)
        retcode = __salt__['cmd.retcode'](cmd, python_shell=False)
    elif __grains__['kernel'] == 'OpenBSD':
        retcode = 1
        grp_info = __salt__['group.info'](name)
        if grp_info and name in grp_info['name']:
            __salt__['cmd.run']('groupdel {0}'.format(name),
                                python_shell=False)
            __salt__['cmd.run']('groupadd -g {0} {1}'.format(
                grp_info['gid'], name), python_shell=False)
            for user in members_list.split(","):
                if user:
                    retcode = __salt__['cmd.retcode'](
                        'usermod -G {0} {1}'.format(name, user),
                        python_shell=False)
                    if not retcode == 0:
                        break
                # provided list is '': users previously deleted from group
                else:
                    retcode = 0
    else:
        log.error('group.members is not yet supported on this platform')
        return False

    return not retcode<|MERGE_RESOLUTION|>--- conflicted
+++ resolved
@@ -4,11 +4,9 @@
 '''
 
 # Import python libs
-<<<<<<< HEAD
 from __future__ import absolute_import
-=======
 import logging
->>>>>>> 59f2a0c7
+
 try:
     import grp
 except ImportError:
