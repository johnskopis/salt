--- conflicted
+++ resolved
@@ -1266,30 +1266,6 @@
         salt '*' pkg.list_products
         salt '*' pkg.list_products all=True
     '''
-<<<<<<< HEAD
-    products_dir = '/etc/products.d'
-    if not os.path.exists(products_dir):
-        raise CommandExecutionError(
-            'Directory {0} does not exist'.format(products_dir)
-        )
-
-    p_data = {}
-    for fname in os.listdir(products_dir):
-        pth_name = os.path.join(products_dir, fname)
-        r_pth_name = os.path.realpath(pth_name)
-        p_data[r_pth_name] = r_pth_name != pth_name and 'baseproduct' or None
-
-    info = ['vendor', 'name', 'version', 'baseversion', 'patchlevel',
-            'predecessor', 'release', 'endoflife', 'arch', 'cpeid',
-            'productline', 'updaterepokey', 'summary', 'shortsummary',
-            'description']
-
-    ret = {}
-    for prod_meta, is_base_product in six.iteritems(p_data):
-        product = _parse_suse_product(prod_meta, *info)
-        product['baseproduct'] = is_base_product is not None
-        ret[product.pop('name')] = product
-=======
     ret = list()
     doc = dom.parseString(__salt__['cmd.run'](("zypper -x products{0}".format(not all and ' -i' or '')),
                                               output_loglevel='trace'))
@@ -1302,7 +1278,6 @@
         descr = _get_first_aggregate_text(prd.getElementsByTagName('description'))
         p_data[p_name]['description'] = " ".join([line.strip() for line in descr.split(os.linesep)])
         ret.append(p_data)
->>>>>>> a3a463ff
 
     return ret
 
