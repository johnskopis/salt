--- conflicted
+++ resolved
@@ -1999,17 +1999,9 @@
 
     if changed:
         if show_changes:
-<<<<<<< HEAD
             with salt.utils.files.fopen(path, 'r') as fp_:
-                path_content = _splitlines_preserving_trailing_newline(
-                    fp_.read())
-            changes_diff = ''.join(difflib.unified_diff(
-                path_content, _splitlines_preserving_trailing_newline(body)))
-=======
-            with salt.utils.fopen(path, 'r') as fp_:
                 path_content = fp_.read().splitlines(True)
             changes_diff = ''.join(difflib.unified_diff(path_content, body.splitlines(True)))
->>>>>>> ba614625
         if __opts__['test'] is False:
             fh_ = None
             try:
