# -*- coding: utf-8 -*-
'''
Manage information about regular files, directories,
and special files on the minion, set/read user,
group, mode, and data
'''

# TODO: We should add the capability to do u+r type operations here
# some time in the future

from __future__ import absolute_import, print_function

# Import python libs
import contextlib  # For < 2.7 compat
import datetime
import difflib
import errno
import fileinput
import fnmatch
import itertools
import logging
import operator
import os
import re
import shutil
import stat
import sys
import tempfile
import time
import glob
import hashlib
import mmap
from functools import reduce  # pylint: disable=redefined-builtin
from collections import Iterable, Mapping

# pylint: disable=import-error,no-name-in-module,redefined-builtin
import salt.ext.six as six
from salt.ext.six.moves import range, zip
from salt.ext.six.moves.urllib.parse import urlparse as _urlparse
# pylint: enable=import-error,no-name-in-module,redefined-builtin

try:
    import grp
    import pwd
except ImportError:
    pass

# Import salt libs
import salt.utils
import salt.utils.find
import salt.utils.filebuffer
import salt.utils.files
import salt.utils.atomicfile
import salt.utils.url
from salt.exceptions import CommandExecutionError, SaltInvocationError

log = logging.getLogger(__name__)

__func_alias__ = {
    'makedirs_': 'makedirs'
}

HASHES = [
            ['sha512', 128],
            ['sha384', 96],
            ['sha256', 64],
            ['sha224', 56],
            ['sha1', 40],
            ['md5', 32],
         ]


def __virtual__():
    '''
    Only work on POSIX-like systems
    '''
    # win_file takes care of windows
    if salt.utils.is_windows():
        return (False, 'The file execution module cannot be loaded: only available on non-Windows systems - use win_file instead.')
    return True


def __clean_tmp(sfn):
    '''
    Clean out a template temp file
    '''
    if sfn.startswith(tempfile.gettempdir()):
        # Don't remove if it exists in file_roots (any saltenv)
        all_roots = itertools.chain.from_iterable(
                six.itervalues(__opts__['file_roots']))
        in_roots = any(sfn.startswith(root) for root in all_roots)
        # Only clean up files that exist
        if os.path.exists(sfn) and not in_roots:
            os.remove(sfn)


def _error(ret, err_msg):
    '''
    Common function for setting error information for return dicts
    '''
    ret['result'] = False
    ret['comment'] = err_msg
    return ret


def _binary_replace(old, new):
    '''
    This function does NOT do any diffing, it just checks the old and new files
    to see if either is binary, and provides an appropriate string noting the
    difference between the two files. If neither file is binary, an empty
    string is returned.

    This function should only be run AFTER it has been determined that the
    files differ.
    '''
    old_isbin = not salt.utils.istextfile(old)
    new_isbin = not salt.utils.istextfile(new)
    if any((old_isbin, new_isbin)):
        if all((old_isbin, new_isbin)):
            return 'Replace binary file'
        elif old_isbin:
            return 'Replace binary file with text file'
        elif new_isbin:
            return 'Replace text file with binary file'
    return ''


def _get_bkroot():
    '''
    Get the location of the backup dir in the minion cache
    '''
    # Get the cachedir from the minion config
    return os.path.join(__salt__['config.get']('cachedir'), 'file_backup')


def gid_to_group(gid):
    '''
    Convert the group id to the group name on this system

    gid
        gid to convert to a group name

    CLI Example:

    .. code-block:: bash

        salt '*' file.gid_to_group 0
    '''
    try:
        gid = int(gid)
    except ValueError:
        # This is not an integer, maybe it's already the group name?
        gid = group_to_gid(gid)

    if gid == '':
        # Don't even bother to feed it to grp
        return ''

    try:
        return grp.getgrgid(gid).gr_name
    except (KeyError, NameError):
        # If group is not present, fall back to the gid.
        return gid


def group_to_gid(group):
    '''
    Convert the group to the gid on this system

    group
        group to convert to its gid

    CLI Example:

    .. code-block:: bash

        salt '*' file.group_to_gid root
    '''
    if group is None:
        return ''
    try:
        if isinstance(group, int):
            return group
        return grp.getgrnam(group).gr_gid
    except KeyError:
        return ''


def get_gid(path, follow_symlinks=True):
    '''
    Return the id of the group that owns a given file

    path
        file or directory of which to get the gid

    follow_symlinks
        indicated if symlinks should be followed


    CLI Example:

    .. code-block:: bash

        salt '*' file.get_gid /etc/passwd

    .. versionchanged:: 0.16.4
        ``follow_symlinks`` option added
    '''
    return stats(os.path.expanduser(path), follow_symlinks=follow_symlinks).get('gid', -1)


def get_group(path, follow_symlinks=True):
    '''
    Return the group that owns a given file

    path
        file or directory of which to get the group

    follow_symlinks
        indicated if symlinks should be followed

    CLI Example:

    .. code-block:: bash

        salt '*' file.get_group /etc/passwd

    .. versionchanged:: 0.16.4
        ``follow_symlinks`` option added
    '''
    return stats(os.path.expanduser(path), follow_symlinks=follow_symlinks).get('group', False)


def uid_to_user(uid):
    '''
    Convert a uid to a user name

    uid
        uid to convert to a username

    CLI Example:

    .. code-block:: bash

        salt '*' file.uid_to_user 0
    '''
    try:
        return pwd.getpwuid(uid).pw_name
    except (KeyError, NameError):
        # If user is not present, fall back to the uid.
        return uid


def user_to_uid(user):
    '''
    Convert user name to a uid

    user
        user name to convert to its uid

    CLI Example:

    .. code-block:: bash

        salt '*' file.user_to_uid root
    '''
    if user is None:
        user = salt.utils.get_user()
    try:
        if isinstance(user, int):
            return user
        return pwd.getpwnam(user).pw_uid
    except KeyError:
        return ''


def get_uid(path, follow_symlinks=True):
    '''
    Return the id of the user that owns a given file

    path
        file or directory of which to get the uid

    follow_symlinks
        indicated if symlinks should be followed

    CLI Example:

    .. code-block:: bash

        salt '*' file.get_uid /etc/passwd

    .. versionchanged:: 0.16.4
        ``follow_symlinks`` option added
    '''
    return stats(os.path.expanduser(path), follow_symlinks=follow_symlinks).get('uid', -1)


def get_user(path, follow_symlinks=True):
    '''
    Return the user that owns a given file

    path
        file or directory of which to get the user

    follow_symlinks
        indicated if symlinks should be followed

    CLI Example:

    .. code-block:: bash

        salt '*' file.get_user /etc/passwd

    .. versionchanged:: 0.16.4
        ``follow_symlinks`` option added
    '''
    return stats(os.path.expanduser(path), follow_symlinks=follow_symlinks).get('user', False)


def get_mode(path, follow_symlinks=True):
    '''
    Return the mode of a file

    path
        file or directory of which to get the mode

    follow_symlinks
        indicated if symlinks should be followed

    CLI Example:

    .. code-block:: bash

        salt '*' file.get_mode /etc/passwd

    .. versionchanged:: 2014.1.0
        ``follow_symlinks`` option added
    '''
    return stats(os.path.expanduser(path), follow_symlinks=follow_symlinks).get('mode', '')


def set_mode(path, mode):
    '''
    Set the mode of a file

    path
        file or directory of which to set the mode

    mode
        mode to set the path to

    CLI Example:

    .. code-block:: bash

        salt '*' file.set_mode /etc/passwd 0644
    '''
    path = os.path.expanduser(path)

    mode = str(mode).lstrip('0Oo')
    if not mode:
        mode = '0'
    if not os.path.exists(path):
        raise CommandExecutionError('{0}: File not found'.format(path))
    try:
        os.chmod(path, int(mode, 8))
    except Exception:
        return 'Invalid Mode ' + mode
    return get_mode(path)


def lchown(path, user, group):
    '''
    Chown a file, pass the file the desired user and group without following
    symlinks.

    path
        path to the file or directory

    user
        user owner

    group
        group owner

    CLI Example:

    .. code-block:: bash

        salt '*' file.chown /etc/passwd root root
    '''
    path = os.path.expanduser(path)

    uid = user_to_uid(user)
    gid = group_to_gid(group)
    err = ''
    if uid == '':
        if user:
            err += 'User does not exist\n'
        else:
            uid = -1
    if gid == '':
        if group:
            err += 'Group does not exist\n'
        else:
            gid = -1

    return os.lchown(path, uid, gid)


def chown(path, user, group):
    '''
    Chown a file, pass the file the desired user and group

    path
        path to the file or directory

    user
        user owner

    group
        group owner

    CLI Example:

    .. code-block:: bash

        salt '*' file.chown /etc/passwd root root
    '''
    path = os.path.expanduser(path)

    uid = user_to_uid(user)
    gid = group_to_gid(group)
    err = ''
    if uid == '':
        if user:
            err += 'User does not exist\n'
        else:
            uid = -1
    if gid == '':
        if group:
            err += 'Group does not exist\n'
        else:
            gid = -1
    if not os.path.exists(path):
        try:
            # Broken symlinks will return false, but still need to be chowned
            return os.lchown(path, uid, gid)
        except OSError:
            pass
        err += 'File not found'
    if err:
        return err
    return os.chown(path, uid, gid)


def chgrp(path, group):
    '''
    Change the group of a file

    path
        path to the file or directory

    group
        group owner

    CLI Example:

    .. code-block:: bash

        salt '*' file.chgrp /etc/passwd root
    '''
    path = os.path.expanduser(path)

    user = get_user(path)
    return chown(path, user, group)


def get_sum(path, form='sha256'):
    '''
    Return the checksum for the given file. The following checksum algorithms
    are supported:

    * md5
    * sha1
    * sha224
    * sha256 **(default)**
    * sha384
    * sha512

    path
        path to the file or directory

    form
        desired sum format

    CLI Example:

    .. code-block:: bash

        salt '*' file.get_sum /etc/passwd sha512
    '''
    path = os.path.expanduser(path)

    if not os.path.isfile(path):
        return 'File not found'
    return salt.utils.get_hash(path, form, 4096)


def get_hash(path, form='sha256', chunk_size=65536):
    '''
    Get the hash sum of a file

    This is better than ``get_sum`` for the following reasons:
        - It does not read the entire file into memory.
        - It does not return a string on error. The returned value of
            ``get_sum`` cannot really be trusted since it is vulnerable to
            collisions: ``get_sum(..., 'xyz') == 'Hash xyz not supported'``

    path
        path to the file or directory

    form
        desired sum format

    chunk_size
        amount to sum at once

    CLI Example:

    .. code-block:: bash

        salt '*' file.get_hash /etc/shadow
    '''
    return salt.utils.get_hash(os.path.expanduser(path), form, chunk_size)


def check_hash(path, file_hash):
    '''
    Check if a file matches the given hash string

    Returns true if the hash matched, otherwise false. Raises ValueError if
    the hash was not formatted correctly.

    path
        A file path
    hash
        A string in the form <hash_type>:<hash_value>. For example:
        ``md5:e138491e9d5b97023cea823fe17bac22``

    CLI Example:

    .. code-block:: bash

        salt '*' file.check_hash /etc/fstab md5:<md5sum>
    '''
    path = os.path.expanduser(path)

    hash_parts = file_hash.split(':', 1)
    if len(hash_parts) != 2:
        # Support "=" for backward compatibility.
        hash_parts = file_hash.split('=', 1)
        if len(hash_parts) != 2:
            raise ValueError('Bad hash format: \'{0}\''.format(file_hash))
    hash_form, hash_value = hash_parts
    return get_hash(path, hash_form) == hash_value


def find(path, *args, **kwargs):
    '''
    Approximate the Unix ``find(1)`` command and return a list of paths that
    meet the specified criteria.

    The options include match criteria:

    .. code-block:: text

        name    = path-glob                 # case sensitive
        iname   = path-glob                 # case insensitive
        regex   = path-regex                # case sensitive
        iregex  = path-regex                # case insensitive
        type    = file-types                # match any listed type
        user    = users                     # match any listed user
        group   = groups                    # match any listed group
        size    = [+-]number[size-unit]     # default unit = byte
        mtime   = interval                  # modified since date
        grep    = regex                     # search file contents

    and/or actions:

    .. code-block:: text

        delete [= file-types]               # default type = 'f'
        exec    = command [arg ...]         # where {} is replaced by pathname
        print  [= print-opts]

    and/or depth criteria:

    .. code-block:: text

        maxdepth = maximum depth to transverse in path
        mindepth = minimum depth to transverse before checking files or directories

    The default action is ``print=path``

    ``path-glob``:

    .. code-block:: text

        *                = match zero or more chars
        ?                = match any char
        [abc]            = match a, b, or c
        [!abc] or [^abc] = match anything except a, b, and c
        [x-y]            = match chars x through y
        [!x-y] or [^x-y] = match anything except chars x through y
        {a,b,c}          = match a or b or c

    ``path-regex``: a Python Regex (regular expression) pattern to match pathnames

    ``file-types``: a string of one or more of the following:

    .. code-block:: text

        a: all file types
        b: block device
        c: character device
        d: directory
        p: FIFO (named pipe)
        f: plain file
        l: symlink
        s: socket

    ``users``: a space and/or comma separated list of user names and/or uids

    ``groups``: a space and/or comma separated list of group names and/or gids

    ``size-unit``:

    .. code-block:: text

        b: bytes
        k: kilobytes
        m: megabytes
        g: gigabytes
        t: terabytes

    interval:

    .. code-block:: text

        [<num>w] [<num>d] [<num>h] [<num>m] [<num>s]

        where:
            w: week
            d: day
            h: hour
            m: minute
            s: second

    print-opts: a comma and/or space separated list of one or more of the
    following:

    .. code-block:: text

        group: group name
        md5:   MD5 digest of file contents
        mode:  file permissions (as integer)
        mtime: last modification time (as time_t)
        name:  file basename
        path:  file absolute path
        size:  file size in bytes
        type:  file type
        user:  user name

    CLI Examples:

    .. code-block:: bash

        salt '*' file.find / type=f name=\\*.bak size=+10m
        salt '*' file.find /var mtime=+30d size=+10m print=path,size,mtime
        salt '*' file.find /var/log name=\\*.[0-9] mtime=+30d size=+10m delete
    '''
    if 'delete' in args:
        kwargs['delete'] = 'f'
    elif 'print' in args:
        kwargs['print'] = 'path'

    try:
        finder = salt.utils.find.Finder(kwargs)
    except ValueError as ex:
        return 'error: {0}'.format(ex)

    ret = [item for i in [finder.find(p) for p in glob.glob(os.path.expanduser(path))] for item in i]
    ret.sort()
    return ret


def _sed_esc(string, escape_all=False):
    '''
    Escape single quotes and forward slashes
    '''
    special_chars = "^.[$()|*+?{"
    string = string.replace("'", "'\"'\"'").replace("/", "\\/")
    if escape_all is True:
        for char in special_chars:
            string = string.replace(char, "\\" + char)
    return string


def sed(path,
        before,
        after,
        limit='',
        backup='.bak',
        options='-r -e',
        flags='g',
        escape_all=False,
        negate_match=False):
    '''
    .. deprecated:: 0.17.0
       Use :py:func:`~salt.modules.file.replace` instead.

    Make a simple edit to a file

    Equivalent to:

    .. code-block:: bash

        sed <backup> <options> "/<limit>/ s/<before>/<after>/<flags> <file>"

    path
        The full path to the file to be edited
    before
        A pattern to find in order to replace with ``after``
    after
        Text that will replace ``before``
    limit : ``''``
        An initial pattern to search for before searching for ``before``
    backup : ``.bak``
        The file will be backed up before edit with this file extension;
        **WARNING:** each time ``sed``/``comment``/``uncomment`` is called will
        overwrite this backup
    options : ``-r -e``
        Options to pass to sed
    flags : ``g``
        Flags to modify the sed search; e.g., ``i`` for case-insensitive pattern
        matching
    negate_match : False
        Negate the search command (``!``)

        .. versionadded:: 0.17.0

    Forward slashes and single quotes will be escaped automatically in the
    ``before`` and ``after`` patterns.

    CLI Example:

    .. code-block:: bash

        salt '*' file.sed /etc/httpd/httpd.conf 'LogLevel warn' 'LogLevel info'
    '''
    # Largely inspired by Fabric's contrib.files.sed()
    # XXX:dc: Do we really want to always force escaping?
    #
    path = os.path.expanduser(path)

    if not os.path.exists(path):
        return False

    # Mandate that before and after are strings
    before = str(before)
    after = str(after)
    before = _sed_esc(before, escape_all)
    after = _sed_esc(after, escape_all)
    limit = _sed_esc(limit, escape_all)
    if sys.platform == 'darwin':
        options = options.replace('-r', '-E')

    cmd = ['sed']
    cmd.append('-i{0}'.format(backup) if backup else '-i')
    cmd.extend(salt.utils.shlex_split(options))
    cmd.append(
        r'{limit}{negate_match}s/{before}/{after}/{flags}'.format(
            limit='/{0}/ '.format(limit) if limit else '',
            negate_match='!' if negate_match else '',
            before=before,
            after=after,
            flags=flags
        )
    )
    cmd.append(path)

    return __salt__['cmd.run_all'](cmd, python_shell=False)


def sed_contains(path,
                 text,
                 limit='',
                 flags='g'):
    '''
    .. deprecated:: 0.17.0
       Use :func:`search` instead.

    Return True if the file at ``path`` contains ``text``. Utilizes sed to
    perform the search (line-wise search).

    Note: the ``p`` flag will be added to any flags you pass in.

    CLI Example:

    .. code-block:: bash

        salt '*' file.contains /etc/crontab 'mymaintenance.sh'
    '''
    # Largely inspired by Fabric's contrib.files.contains()
    path = os.path.expanduser(path)

    if not os.path.exists(path):
        return False

    before = _sed_esc(str(text), False)
    limit = _sed_esc(str(limit), False)
    options = '-n -r -e'
    if sys.platform == 'darwin':
        options = options.replace('-r', '-E')

    cmd = ['sed']
    cmd.extend(salt.utils.shlex_split(options))
    cmd.append(
        r'{limit}s/{before}/$/{flags}'.format(
            limit='/{0}/ '.format(limit) if limit else '',
            before=before,
            flags='p{0}'.format(flags)
        )
    )
    cmd.append(path)

    result = __salt__['cmd.run'](cmd, python_shell=False)

    return bool(result)


def psed(path,
         before,
         after,
         limit='',
         backup='.bak',
         flags='gMS',
         escape_all=False,
         multi=False):
    '''
    .. deprecated:: 0.17.0
       Use :py:func:`~salt.modules.file.replace` instead.

    Make a simple edit to a file (pure Python version)

    Equivalent to:

    .. code-block:: bash

        sed <backup> <options> "/<limit>/ s/<before>/<after>/<flags> <file>"

    path
        The full path to the file to be edited
    before
        A pattern to find in order to replace with ``after``
    after
        Text that will replace ``before``
    limit : ``''``
        An initial pattern to search for before searching for ``before``
    backup : ``.bak``
        The file will be backed up before edit with this file extension;
        **WARNING:** each time ``sed``/``comment``/``uncomment`` is called will
        overwrite this backup
    flags : ``gMS``
        Flags to modify the search. Valid values are:
          - ``g``: Replace all occurrences of the pattern, not just the first.
          - ``I``: Ignore case.
          - ``L``: Make ``\\w``, ``\\W``, ``\\b``, ``\\B``, ``\\s`` and ``\\S``
            dependent on the locale.
          - ``M``: Treat multiple lines as a single line.
          - ``S``: Make `.` match all characters, including newlines.
          - ``U``: Make ``\\w``, ``\\W``, ``\\b``, ``\\B``, ``\\d``, ``\\D``,
            ``\\s`` and ``\\S`` dependent on Unicode.
          - ``X``: Verbose (whitespace is ignored).
    multi: ``False``
        If True, treat the entire file as a single line

    Forward slashes and single quotes will be escaped automatically in the
    ``before`` and ``after`` patterns.

    CLI Example:

    .. code-block:: bash

        salt '*' file.sed /etc/httpd/httpd.conf 'LogLevel warn' 'LogLevel info'
    '''
    # Largely inspired by Fabric's contrib.files.sed()
    # XXX:dc: Do we really want to always force escaping?
    #
    # Mandate that before and after are strings
    path = os.path.expanduser(path)

    multi = bool(multi)

    before = str(before)
    after = str(after)
    before = _sed_esc(before, escape_all)
    # The pattern to replace with does not need to be escaped!!!
    #after = _sed_esc(after, escape_all)
    limit = _sed_esc(limit, escape_all)

    shutil.copy2(path, '{0}{1}'.format(path, backup))

    with salt.utils.fopen(path, 'w') as ofile:
        with salt.utils.fopen('{0}{1}'.format(path, backup), 'r') as ifile:
            if multi is True:
                for line in ifile.readline():
                    ofile.write(_psed(line, before, after, limit, flags))
            else:
                ofile.write(_psed(ifile.read(), before, after, limit, flags))


RE_FLAG_TABLE = {'I': re.I,
                 'L': re.L,
                 'M': re.M,
                 'S': re.S,
                 'U': re.U,
                 'X': re.X}


def _psed(text,
          before,
          after,
          limit,
          flags):
    '''
    Does the actual work for file.psed, so that single lines can be passed in
    '''
    atext = text
    if limit:
        limit = re.compile(limit)
        comps = text.split(limit)
        atext = ''.join(comps[1:])

    count = 1
    if 'g' in flags:
        count = 0
        flags = flags.replace('g', '')

    aflags = 0
    for flag in flags:
        aflags |= RE_FLAG_TABLE[flag]

    before = re.compile(before, flags=aflags)
    text = re.sub(before, after, atext, count=count)

    return text


def uncomment(path,
              regex,
              char='#',
              backup='.bak'):
    '''
    .. deprecated:: 0.17.0
       Use :py:func:`~salt.modules.file.replace` instead.

    Uncomment specified commented lines in a file

    path
        The full path to the file to be edited
    regex
        A regular expression used to find the lines that are to be uncommented.
        This regex should not include the comment character. A leading ``^``
        character will be stripped for convenience (for easily switching
        between comment() and uncomment()).
    char : ``#``
        The character to remove in order to uncomment a line
    backup : ``.bak``
        The file will be backed up before edit with this file extension;
        **WARNING:** each time ``sed``/``comment``/``uncomment`` is called will
        overwrite this backup

    CLI Example:

    .. code-block:: bash

        salt '*' file.uncomment /etc/hosts.deny 'ALL: PARANOID'
    '''
    return comment_line(path=path,
                        regex=regex,
                        char=char,
                        cmnt=False,
                        backup=backup)


def comment(path,
            regex,
            char='#',
            backup='.bak'):
    '''
    .. deprecated:: 0.17.0
       Use :py:func:`~salt.modules.file.replace` instead.

    Comment out specified lines in a file

    path
        The full path to the file to be edited
    regex
        A regular expression used to find the lines that are to be commented;
        this pattern will be wrapped in parenthesis and will move any
        preceding/trailing ``^`` or ``$`` characters outside the parenthesis
        (e.g., the pattern ``^foo$`` will be rewritten as ``^(foo)$``)
    char : ``#``
        The character to be inserted at the beginning of a line in order to
        comment it out
    backup : ``.bak``
        The file will be backed up before edit with this file extension

        .. warning::

            This backup will be overwritten each time ``sed`` / ``comment`` /
            ``uncomment`` is called. Meaning the backup will only be useful
            after the first invocation.

    CLI Example:

    .. code-block:: bash

        salt '*' file.comment /etc/modules pcspkr
    '''
    return comment_line(path=path,
                        regex=regex,
                        char=char,
                        cmnt=True,
                        backup=backup)


def comment_line(path,
                 regex,
                 char='#',
                 cmnt=True,
                 backup='.bak'):
    r'''
    Comment or Uncomment a line in a text file.

    :param path: string
        The full path to the text file.

    :param regex: string
        A regex expression that begins with ``^`` that will find the line you wish
        to comment. Can be as simple as ``^color =``

    :param char: string
        The character used to comment a line in the type of file you're referencing.
        Default is ``#``

    :param cmnt: boolean
        True to comment the line. False to uncomment the line. Default is True.

    :param backup: string
        The file extension to give the backup file. Default is ``.bak``

    :return: boolean
        Returns True if successful, False if not

    CLI Example:

    The following example will comment out the ``pcspkr`` line in the
    ``/etc/modules`` file using the default ``#`` character and create a backup
    file named ``modules.bak``

    .. code-block:: bash

        salt '*' file.comment_line '/etc/modules' '^pcspkr'


    CLI Example:

    The following example will uncomment the ``log_level`` setting in ``minion``
    config file if it is set to either ``warning``, ``info``, or ``debug`` using
    the ``#`` character and create a backup file named ``minion.bk``

    .. code-block:: bash

        salt '*' file.comment_line 'C:\salt\conf\minion' '^log_level: (warning|info|debug)' '#' False '.bk'
    '''
    # Get the regex for comment or uncomment
    if cmnt:
        regex = '{0}({1}){2}'.format(
                '^' if regex.startswith('^') else '',
                regex.lstrip('^').rstrip('$'),
                '$' if regex.endswith('$') else '')
    else:
        regex = r'^{0}\s*({1}){2}'.format(
                char,
                regex.lstrip('^').rstrip('$'),
                '$' if regex.endswith('$') else '')

    # Load the real path to the file
    path = os.path.realpath(os.path.expanduser(path))

    # Make sure the file exists
    if not os.path.exists(path):
        raise SaltInvocationError('File not found: {0}'.format(path))

    # Make sure it is a text file
    if not salt.utils.istextfile(path):
        raise SaltInvocationError(
            'Cannot perform string replacements on a binary file: {0}'.format(path))

    # First check the whole file, determine whether to make the replacement
    # Searching first avoids modifying the time stamp if there are no changes
    found = False
    # Dictionaries for comparing changes
    orig_file = []
    new_file = []
    # Buffer size for fopen
    bufsize = os.path.getsize(path)
    try:
        # Use a read-only handle to open the file
        with salt.utils.fopen(path,
                              mode='rb',
                              buffering=bufsize) as r_file:
            # Loop through each line of the file and look for a match
            for line in r_file:
                # Is it in this line
                if re.match(regex, line):
                    # Load lines into dictionaries, set found to True
                    orig_file.append(line)
                    if cmnt:
                        new_file.append('{0}{1}'.format(char, line))
                    else:
                        new_file.append(line.lstrip(char))
                    found = True
    except (OSError, IOError) as exc:
        raise CommandExecutionError(
            "Unable to open file '{0}'. "
            "Exception: {1}".format(path, exc)
        )

    # We've searched the whole file. If we didn't find anything, return False
    if not found:
        return False

    # Create a copy to read from and to use as a backup later
    try:
        temp_file = _mkstemp_copy(path=path, preserve_inode=False)
    except (OSError, IOError) as exc:
        raise CommandExecutionError("Exception: {0}".format(exc))

    try:
        # Open the file in write mode
        with salt.utils.fopen(path,
                              mode='wb',
                              buffering=bufsize) as w_file:
            try:
                # Open the temp file in read mode
                with salt.utils.fopen(temp_file,
                                      mode='rb',
                                      buffering=bufsize) as r_file:
                    # Loop through each line of the file and look for a match
                    for line in r_file:
                        try:
                            # Is it in this line
                            if re.match(regex, line):
                                # Write the new line
                                if cmnt:
                                    w_file.write('{0}{1}'.format(char, line))
                                else:
                                    w_file.write(line.lstrip(char))
                            else:
                                # Write the existing line (no change)
                                w_file.write(line)
                        except (OSError, IOError) as exc:
                            raise CommandExecutionError(
                                "Unable to write file '{0}'. Contents may "
                                "be truncated. Temporary file contains copy "
                                "at '{1}'. "
                                "Exception: {2}".format(path, temp_file, exc)
                            )
            except (OSError, IOError) as exc:
                raise CommandExecutionError("Exception: {0}".format(exc))
    except (OSError, IOError) as exc:
        raise CommandExecutionError("Exception: {0}".format(exc))

    # Move the backup file to the original directory
    backup_name = '{0}{1}'.format(path, backup)
    try:
        shutil.move(temp_file, backup_name)
    except (OSError, IOError) as exc:
        raise CommandExecutionError(
            "Unable to move the temp file '{0}' to the "
            "backup file '{1}'. "
            "Exception: {2}".format(path, temp_file, exc)
        )

    # Return a diff using the two dictionaries
    return ''.join(difflib.unified_diff(orig_file, new_file))


def _get_flags(flags):
    '''
    Return an integer appropriate for use as a flag for the re module from a
    list of human-readable strings

    .. code-block:: python

        >>> _get_flags(['MULTILINE', 'IGNORECASE'])
        10
        >>> _get_flags('MULTILINE')
        8
        >>> _get_flags(2)
        2
    '''
    if isinstance(flags, six.string_types):
        flags = [flags]

    if isinstance(flags, Iterable) and not isinstance(flags, Mapping):
        _flags_acc = []
        for flag in flags:
            _flag = getattr(re, str(flag).upper())

            if not isinstance(_flag, six.integer_types):
                raise SaltInvocationError(
                    'Invalid re flag given: {0}'.format(flag)
                )

            _flags_acc.append(_flag)

        return reduce(operator.__or__, _flags_acc)
    elif isinstance(flags, six.integer_types):
        return flags
    else:
        raise SaltInvocationError(
            'Invalid re flags: "{0}", must be given either as a single flag '
            'string, a list of strings, or as an integer'.format(flags)
        )


def _add_flags(flags, new_flags):
    '''
    Combine ``flags`` and ``new_flags``
    '''
    flags = _get_flags(flags)
    new_flags = _get_flags(new_flags)
    return flags | new_flags


def _mkstemp_copy(path,
                  preserve_inode=True):
    '''
    Create a temp file and move/copy the contents of ``path`` to the temp file.
    Return the path to the temp file.

    path
        The full path to the file whose contents will be moved/copied to a temp file.
        Whether it's moved or copied depends on the value of ``preserve_inode``.
    preserve_inode
        Preserve the inode of the file, so that any hard links continue to share the
        inode with the original filename. This works by *copying* the file, reading
        from the copy, and writing to the file at the original inode. If ``False``, the
        file will be *moved* rather than copied, and a new file will be written to a
        new inode, but using the original filename. Hard links will then share an inode
        with the backup, instead (if using ``backup`` to create a backup copy).
        Default is ``True``.
    '''
    temp_file = None
    # Create the temp file
    try:
        temp_file = salt.utils.mkstemp()
    except (OSError, IOError) as exc:
        raise CommandExecutionError(
            "Unable to create temp file. "
            "Exception: {0}".format(exc)
            )
    # use `copy` to preserve the inode of the
    # original file, and thus preserve hardlinks
    # to the inode. otherwise, use `move` to
    # preserve prior behavior, which results in
    # writing the file to a new inode.
    if preserve_inode:
        try:
            shutil.copy2(path, temp_file)
        except (OSError, IOError) as exc:
            raise CommandExecutionError(
                "Unable to copy file '{0}' to the "
                "temp file '{1}'. "
                "Exception: {2}".format(path, temp_file, exc)
                )
    else:
        try:
            shutil.move(path, temp_file)
        except (OSError, IOError) as exc:
            raise CommandExecutionError(
                "Unable to move file '{0}' to the "
                "temp file '{1}'. "
                "Exception: {2}".format(path, temp_file, exc)
                )

    return temp_file


def _starts_till(src, probe, strip_comments=True):
    '''
    Returns True if src and probe at least begins till some point.
    '''
    def _strip_comments(txt):
        '''
        Strip possible comments.
        Usually commends are one or two symbols
        '''
        buff = txt.split(" ", 1)
        return len(buff) == 2 and len(buff[0]) < 2 and buff[1] or txt

    def _to_words(txt):
        '''
        Split by words
        '''
        return txt and [w for w in txt.strip().split(" ") if w.strip()] or txt

    no_match = -1
    equal = 0
    if not src or not probe:
        return no_match

    if src == probe:
        return equal

    src = _to_words(strip_comments and _strip_comments(src) or src)
    probe = _to_words(strip_comments and _strip_comments(probe) or probe)

    a_buff, b_buff = len(src) < len(probe) and (src, probe) or (probe, src)
    b_buff = ' '.join(b_buff)
    for idx in range(len(a_buff)):
        prb = ' '.join(a_buff[:-(idx + 1)])
        if prb and b_buff.startswith(prb):
            return idx

    return no_match


def _regex_to_static(src, regex):
    '''
    Expand regular expression to static match.
    '''
    if not src or not regex:
        return None

    try:
        src = re.search(regex, src)
    except Exception as ex:
        raise CommandExecutionError("{0}: '{1}'".format(ex.message, regex))

    return src and src.group() or regex


def _assert_occurrence(src, probe, target, amount=1):
    '''
    Raise an exception, if there are different amount of specified occurrences in src.
    '''
    occ = src.count(probe)
    if occ > amount:
        msg = 'more than'
    elif occ < amount:
        msg = 'less than'
    elif not occ:
        msg = 'no'
    else:
        msg = None

    if msg:
        raise CommandExecutionError('Found {0} expected occurrences in "{1}" expression'.format(msg, target))


def _get_line_indent(src, line, indent):
    '''
    Indent the line with the source line.
    '''
    if not (indent or line):
        return line

    idt = []
    for c in src:
        if c not in ['\t', ' ']:
            break
        idt.append(c)

    return ''.join(idt) + line.strip()


def line(path, content, match=None, mode=None, location=None,
         before=None, after=None, show_changes=True, backup=False,
         quiet=False, indent=True):
    '''
    .. versionadded:: 2015.8.0

    Edit a line in the configuration file.

    :param path:
        Filesystem path to the file to be edited.

    :param content:
        Content of the line.

    :param match:
        Match the target line for an action by
        a fragment of a string or regular expression.

    :param mode:
        Ensure
            If line does not exist, it will be added.

        Replace
            If line already exist, it will be replaced.

        Delete
            Delete the line, once found.

        Insert
            Insert a line.

    :param location:
        start
            Place the content at the beginning of the file.

        end
            Place the content at the end of the file.

    :param before:
        Regular expression or an exact case-sensitive fragment of the string.

    :param after:
        Regular expression or an exact case-sensitive fragment of the string.

    :param show_changes
        Output a unified diff of the old file and the new file.
        If ``False`` return a boolean if any changes were made.
        Default is ``True``

        .. note::

            Using this option will store two copies of the file in-memory
            (the original version and the edited version) in order to generate the diff.

    :param backup
        Create a backup of the original file with the extension:
        "Year-Month-Day-Hour-Minutes-Seconds".

    :param quiet
        Do not raise any exceptions. E.g. ignore the fact that the file that is
        tried to be edited does not exist and nothing really happened.

    :param indent
        Keep indentation with the previous line.

    If an equal sign (``=``) appears in an argument to a Salt command, it is
    interpreted as a keyword argument in the format of ``key=val``. That
    processing can be bypassed in order to pass an equal sign through to the
    remote shell command by manually specifying the kwarg:

    .. code-block:: bash

        salt '*' file.line /path/to/file content="CREATEMAIL_SPOOL=no" match="CREATE_MAIL_SPOOL=yes" mode="replace"

    CLI Examples:

    .. code-block:: bash

        salt '*' file.line /etc/nsswitch.conf "networks:\tfiles dns" after="hosts:.*?" mode='ensure'
    '''
    path = os.path.realpath(os.path.expanduser(path))
    if not os.path.exists(path):
        if not quiet:
            raise CommandExecutionError('File "{0}" does not exists.'.format(path))
        return False  # No changes had happened

    mode = mode and mode.lower() or mode
    if mode not in ['insert', 'ensure', 'delete', 'replace']:
        if mode is None:
            raise CommandExecutionError('Mode was not defined. How to process the file?')
        else:
            raise CommandExecutionError('Unknown mode: "{0}"'.format(mode))

    # Before/after has privilege. If nothing defined, match is used by content.
    if before is None and after is None and not match:
        match = content

    body = salt.utils.fopen(path, mode='r').read()
    body_before = hashlib.sha256(salt.utils.to_bytes(body)).hexdigest()
    after = _regex_to_static(body, after)
    before = _regex_to_static(body, before)
    match = _regex_to_static(body, match)

    if mode == 'delete':
        body = os.linesep.join([line for line in body.split(os.linesep) if line.find(match) < 0])

    elif mode == 'replace':
        body = os.linesep.join([(_get_line_indent(line, content, indent)
                                if (line.find(match) > -1 and not line == content) else line)
                                for line in body.split(os.linesep)])
    elif mode == 'insert':
        if not location and not before and not after:
            raise CommandExecutionError('On insert must be defined either "location" or "before/after" conditions.')

        if not location:
            if before and after:
                _assert_occurrence(body, before, 'before')
                _assert_occurrence(body, after, 'after')
                out = []
                lines = body.split(os.linesep)
                for idx in range(len(lines)):
                    _line = lines[idx]
                    if _line.find(before) > -1 and idx <= len(lines) and lines[idx - 1].find(after) > -1:
                        out.append(_get_line_indent(_line, content, indent))
                        out.append(_line)
                    else:
                        out.append(_line)
                body = os.linesep.join(out)

            if before and not after:
                _assert_occurrence(body, before, 'before')
                out = []
                lines = body.split(os.linesep)
                for idx in range(len(lines)):
                    _line = lines[idx]
                    if _line.find(before) > -1:
                        cnd = _get_line_indent(_line, content, indent)
                        if not idx or (idx and _starts_till(lines[idx - 1], cnd) < 0):  # Job for replace instead
                            out.append(cnd)
                    out.append(_line)
                body = os.linesep.join(out)

            elif after and not before:
                _assert_occurrence(body, after, 'after')
                out = []
                lines = body.split(os.linesep)
                for idx in range(len(lines)):
                    _line = lines[idx]
                    out.append(_line)
                    cnd = _get_line_indent(_line, content, indent)
                    if _line.find(after) > -1:
                        # No dupes or append, if "after" is the last line
                        if (idx < len(lines) and _starts_till(lines[idx + 1], cnd) < 0) or idx + 1 == len(lines):
                            out.append(cnd)
                body = os.linesep.join(out)

        else:
            if location == 'start':
                body = ''.join([content, body])
            elif location == 'end':
                body = ''.join([body, _get_line_indent(body[-1], content, indent) if body else content])

    elif mode == 'ensure':
        after = after and after.strip()
        before = before and before.strip()
        content = content and content.strip()

        if before and after:
            _assert_occurrence(body, before, 'before')
            _assert_occurrence(body, after, 'after')

            a_idx = b_idx = -1
            idx = 0
            body = body.split(os.linesep)
            for _line in body:
                idx += 1
                if _line.find(before) > -1 and b_idx < 0:
                    b_idx = idx
                if _line.find(after) > -1 and a_idx < 0:
                    a_idx = idx

            # Add
            if not b_idx - a_idx - 1:
                body = body[:a_idx] + [content] + body[b_idx - 1:]
            elif b_idx - a_idx - 1 == 1:
                if _starts_till(body[a_idx:b_idx - 1][0], content) > -1:
                    body[a_idx] = _get_line_indent(body[a_idx - 1], content, indent)
            else:
                raise CommandExecutionError('Found more than one line between boundaries "before" and "after".')
            body = os.linesep.join(body)

        elif before and not after:
            _assert_occurrence(body, before, 'before')
            body = body.split(os.linesep)
            out = []
            for idx in range(len(body)):
                if body[idx].find(before) > -1:
                    prev = (idx > 0 and idx or 1) - 1
                    out.append(_get_line_indent(body[prev], content, indent))
                    if _starts_till(out[prev], content) > -1:
                        del out[prev]
                out.append(body[idx])
            body = os.linesep.join(out)

        elif not before and after:
            _assert_occurrence(body, after, 'after')
            body = body.split(os.linesep)
            skip = None
            out = []
            for idx in range(len(body)):
                if skip != body[idx]:
                    out.append(body[idx])

                if body[idx].find(after) > -1:
                    next_line = idx + 1 < len(body) and body[idx + 1] or None
                    if next_line is not None and _starts_till(next_line, content) > -1:
                        skip = next_line
                    out.append(_get_line_indent(body[idx], content, indent))
            body = os.linesep.join(out)

        else:
            raise CommandExecutionError("Wrong conditions? "
                                        "Unable to ensure line without knowing "
                                        "where to put it before and/or after.")

    changed = body_before != hashlib.sha256(salt.utils.to_bytes(body)).hexdigest()

    if backup and changed and __opts__['test'] is False:
        try:
            temp_file = _mkstemp_copy(path=path, preserve_inode=True)
            shutil.move(temp_file, '{0}.{1}'.format(path, time.strftime('%Y-%m-%d-%H-%M-%S', time.localtime())))
        except (OSError, IOError) as exc:
            raise CommandExecutionError("Unable to create the backup file of {0}. Exception: {1}".format(path, exc))

    changes_diff = None

    if changed:
        if show_changes:
            changes_diff = ''.join(difflib.unified_diff(salt.utils.fopen(path, 'r').read().splitlines(), body.splitlines()))
        if __opts__['test'] is False:
            fh_ = None
            try:
                fh_ = salt.utils.atomicfile.atomic_open(path, 'w')
                fh_.write(body)
            finally:
                if fh_:
                    fh_.close()

    return show_changes and changes_diff or changed


def replace(path,
            pattern,
            repl,
            count=0,
            flags=8,
            bufsize=1,
            append_if_not_found=False,
            prepend_if_not_found=False,
            not_found_content=None,
            backup='.bak',
            dry_run=False,
            search_only=False,
            show_changes=True,
            ignore_if_missing=False,
            preserve_inode=True,
        ):
    '''
    .. versionadded:: 0.17.0

    Replace occurrences of a pattern in a file. If ``show_changes`` is
    ``True``, then a diff of what changed will be returned, otherwise a
    ``True`` will be returnd when changes are made, and ``False`` when
    no changes are made.

    This is a pure Python implementation that wraps Python's :py:func:`~re.sub`.

    path
        Filesystem path to the file to be edited

    pattern
        A regular expression, to be matched using Python's
        :py:func:`~re.search`.

    repl
        The replacement text

    count : 0
        Maximum number of pattern occurrences to be replaced. If count is a
        positive integer ``n``, only ``n`` occurrences will be replaced,
        otherwise all occurrences will be replaced.

    flags (list or int)
        A list of flags defined in the :ref:`re module documentation
        <contents-of-module-re>`. Each list item should be a string that will
        correlate to the human-friendly flag name. E.g., ``['IGNORECASE',
        'MULTILINE']``. Optionally, ``flags`` may be an int, with a value
        corresponding to the XOR (``|``) of all the desired flags. Defaults to
        8 (which supports 'MULTILINE').

    bufsize (int or str)
        How much of the file to buffer into memory at once. The
        default value ``1`` processes one line at a time. The special value
        ``file`` may be specified which will read the entire file into memory
        before processing.

    append_if_not_found : False
        .. versionadded:: 2014.7.0

        If set to ``True``, and pattern is not found, then the content will be
        appended to the file.

    prepend_if_not_found : False
        .. versionadded:: 2014.7.0

<<<<<<< HEAD
        If pattern is not found and set to ``True``
        then, the content will be prepended to the file.
        Default is ``False``
=======
        If set to ``True`` and pattern is not found, then the content will be
        prepended to the file.

>>>>>>> f4118be6
    not_found_content
        .. versionadded:: 2014.7.0

        Content to use for append/prepend if not found. If None (default), uses
        ``repl``. Useful when ``repl`` uses references to group in pattern.

    backup : .bak
        The file extension to use for a backup of the file before editing. Set
        to ``False`` to skip making a backup.

    dry_run : False
        If set to ``True``, no changes will be made to the file, the function
        will just return the changes that would have been made (or a
        ``True``/``False`` value if ``show_changes`` is set to ``False``).

    search_only : False
        If set to true, this no changes will be perfomed on the file, and this
        function will simply return ``True`` if the pattern was matched, and
        ``False`` if not.

    show_changes : True
        If ``True``, return a diff of changes made. Otherwise, return ``True``
        if changes were made, and ``False`` if not.

        .. note::
            Using this option will store two copies of the file in memory (the
            original version and the edited version) in order to generate the
            diff. This may not normally be a concern, but could impact
            performance if used with large files.

    ignore_if_missing : False
        .. versionadded:: 2015.8.0

        If set to ``True``, this function will simply return ``False``
        if the file doesn't exist. Otherwise, an error will be thrown.

    preserve_inode : True
        .. versionadded:: 2015.8.0

        Preserve the inode of the file, so that any hard links continue to
        share the inode with the original filename. This works by *copying* the
        file, reading from the copy, and writing to the file at the original
        inode. If ``False``, the file will be *moved* rather than copied, and a
        new file will be written to a new inode, but using the original
        filename. Hard links will then share an inode with the backup, instead
        (if using ``backup`` to create a backup copy).

    If an equal sign (``=``) appears in an argument to a Salt command it is
    interpreted as a keyword argument in the format ``key=val``. That
    processing can be bypassed in order to pass an equal sign through to the
    remote shell command by manually specifying the kwarg:

    .. code-block:: bash

        salt '*' file.replace /path/to/file pattern='=' repl=':'
        salt '*' file.replace /path/to/file pattern="bind-address\\s*=" repl='bind-address:'

    CLI Examples:

    .. code-block:: bash

        salt '*' file.replace /etc/httpd/httpd.conf pattern='LogLevel warn' repl='LogLevel info'
        salt '*' file.replace /some/file pattern='before' repl='after' flags='[MULTILINE, IGNORECASE]'
    '''
    symlink = False
    if is_link(path):
        symlink = True
        target_path = os.readlink(path)
        given_path = os.path.expanduser(path)

    path = os.path.realpath(os.path.expanduser(path))

    if not os.path.exists(path):
        if ignore_if_missing:
            return False
        else:
            raise SaltInvocationError('File not found: {0}'.format(path))

    if not salt.utils.istextfile(path):
        raise SaltInvocationError(
            'Cannot perform string replacements on a binary file: {0}'
            .format(path)
        )

    if search_only and (append_if_not_found or prepend_if_not_found):
        raise SaltInvocationError(
            'search_only cannot be used with append/prepend_if_not_found'
        )

    if append_if_not_found and prepend_if_not_found:
        raise SaltInvocationError(
            'Only one of append and prepend_if_not_found is permitted'
        )

    flags_num = _get_flags(flags)
    cpattern = re.compile(str(pattern), flags_num)
    filesize = os.path.getsize(path)
    if bufsize == 'file':
        bufsize = filesize

    # Search the file; track if any changes have been made for the return val
    has_changes = False
    orig_file = []  # used if show_changes
    new_file = []  # used if show_changes
    if not salt.utils.is_windows():
        pre_user = get_user(path)
        pre_group = get_group(path)
        pre_mode = __salt__['config.manage_mode'](get_mode(path))

    # Avoid TypeErrors by forcing repl to be a string
    repl = str(repl)

    found = False
    temp_file = None
    content = str(not_found_content) if not_found_content and \
                                       (prepend_if_not_found or
                                        append_if_not_found) \
                                     else repl

    try:
        # First check the whole file, determine whether to make the replacement
        # Searching first avoids modifying the time stamp if there are no changes
        r_data = None
        # Use a read-only handle to open the file
        with salt.utils.fopen(path,
                              mode='rb',
                              buffering=bufsize) as r_file:
            try:
                # mmap throws a ValueError if the file is empty.
                r_data = mmap.mmap(r_file.fileno(),
                                   0,
                                   access=mmap.ACCESS_READ)
            except (ValueError, mmap.error):
                # size of file in /proc is 0, but contains data
                r_data = "".join(r_file)
            if search_only:
                # Just search; bail as early as a match is found
                if re.search(cpattern, r_data):
                    return True  # `with` block handles file closure
            else:
                result, nrepl = re.subn(cpattern, repl, r_data, count)

                # found anything? (even if no change)
                if nrepl > 0:
                    found = True
                    # Identity check the potential change
                    has_changes = True if pattern != repl else has_changes

                if prepend_if_not_found or append_if_not_found:
                    # Search for content, to avoid pre/appending the
                    # content if it was pre/appended in a previous run.
                    if re.search('^{0}$'.format(re.escape(content)),
                                 r_data,
                                 flags=flags_num):
                        # Content was found, so set found.
                        found = True

                # Keep track of show_changes here, in case the file isn't
                # modified
                if show_changes or append_if_not_found or \
                   prepend_if_not_found:
                    orig_file = r_data.read(filesize).splitlines(True) \
                        if hasattr(r_data, 'read') \
                        else r_data.splitlines(True)
                    new_file = result.splitlines(True)

    except (OSError, IOError) as exc:
        raise CommandExecutionError(
            "Unable to open file '{0}'. "
            "Exception: {1}".format(path, exc)
            )
    finally:
        if r_data and isinstance(r_data, mmap.mmap):
            r_data.close()

    if has_changes and not dry_run:
        # Write the replacement text in this block.
        try:
            # Create a copy to read from and to use as a backup later
            temp_file = _mkstemp_copy(path=path,
                                      preserve_inode=preserve_inode)
        except (OSError, IOError) as exc:
            raise CommandExecutionError("Exception: {0}".format(exc))

        r_data = None
        try:
            # Open the file in write mode
            with salt.utils.fopen(path,
                        mode='w',
                        buffering=bufsize) as w_file:
                try:
                    # Open the temp file in read mode
                    with salt.utils.fopen(temp_file,
                                          mode='r',
                                          buffering=bufsize) as r_file:
                        r_data = mmap.mmap(r_file.fileno(),
                                           0,
                                           access=mmap.ACCESS_READ)
                        result, nrepl = re.subn(cpattern, repl,
                                                r_data, count)
                        try:
                            w_file.write(result)
                        except (OSError, IOError) as exc:
                            raise CommandExecutionError(
                                "Unable to write file '{0}'. Contents may "
                                "be truncated. Temporary file contains copy "
                                "at '{1}'. "
                                "Exception: {2}".format(path, temp_file, exc)
                                )
                except (OSError, IOError) as exc:
                    raise CommandExecutionError("Exception: {0}".format(exc))
                finally:
                    if r_data and isinstance(r_data, mmap.mmap):
                        r_data.close()
        except (OSError, IOError) as exc:
            raise CommandExecutionError("Exception: {0}".format(exc))

    if not found and (append_if_not_found or prepend_if_not_found):
        if not_found_content is None:
            not_found_content = repl
        if prepend_if_not_found:
            new_file.insert(0, not_found_content + '\n')
        else:
            # append_if_not_found
            # Make sure we have a newline at the end of the file
            if 0 != len(new_file):
                if not new_file[-1].endswith('\n'):
                    new_file[-1] += '\n'
            new_file.append(not_found_content + '\n')
        has_changes = True
        if not dry_run:
            try:
                # Create a copy to read from and for later use as a backup
                temp_file = _mkstemp_copy(path=path,
                                          preserve_inode=preserve_inode)
            except (OSError, IOError) as exc:
                raise CommandExecutionError("Exception: {0}".format(exc))
            # write new content in the file while avoiding partial reads
            try:
                fh_ = salt.utils.atomicfile.atomic_open(path, 'w')
                for line in new_file:
                    fh_.write(line)
            finally:
                fh_.close()

    if backup and has_changes and not dry_run:
        # keep the backup only if it was requested
        # and only if there were any changes
        backup_name = '{0}{1}'.format(path, backup)
        try:
            shutil.move(temp_file, backup_name)
        except (OSError, IOError) as exc:
            raise CommandExecutionError(
                "Unable to move the temp file '{0}' to the "
                "backup file '{1}'. "
                "Exception: {2}".format(path, temp_file, exc)
                )
        if symlink:
            symlink_backup = '{0}{1}'.format(given_path, backup)
            target_backup = '{0}{1}'.format(target_path, backup)
            # Always clobber any existing symlink backup
            # to match the behaviour of the 'backup' option
            try:
                os.symlink(target_backup, symlink_backup)
            except OSError:
                os.remove(symlink_backup)
                os.symlink(target_backup, symlink_backup)
            except:
                raise CommandExecutionError(
                    "Unable create backup symlink '{0}'. "
                    "Target was '{1}'. "
                    "Exception: {2}".format(symlink_backup, target_backup,
                                            exc)
                    )
    elif temp_file:
        try:
            os.remove(temp_file)
        except (OSError, IOError) as exc:
            raise CommandExecutionError(
                "Unable to delete temp file '{0}'. "
                "Exception: {1}".format(temp_file, exc)
                )

    if not dry_run and not salt.utils.is_windows():
        check_perms(path, None, pre_user, pre_group, pre_mode)

    if show_changes:
        return ''.join(difflib.unified_diff(orig_file, new_file))

    return has_changes


def blockreplace(path,
        marker_start='#-- start managed zone --',
        marker_end='#-- end managed zone --',
        content='',
        append_if_not_found=False,
        prepend_if_not_found=False,
        backup='.bak',
        dry_run=False,
        show_changes=True,
        ):
    '''
    .. versionadded:: 2014.1.0

    Replace content of a text block in a file, delimited by line markers

    A block of content delimited by comments can help you manage several lines
    entries without worrying about old entries removal.

    .. note::

        This function will store two copies of the file in-memory (the original
        version and the edited version) in order to detect changes and only
        edit the targeted file if necessary.

    path
        Filesystem path to the file to be edited

    marker_start
        The line content identifying a line as the start of the content block.
        Note that the whole line containing this marker will be considered, so
        whitespace or extra content before or after the marker is included in
        final output

    marker_end
        The line content identifying a line as the end of the content block.
        Note that the whole line containing this marker will be considered, so
        whitespace or extra content before or after the marker is included in
        final output

    content
        The content to be used between the two lines identified by marker_start
        and marker_stop.

    append_if_not_found : False
        If markers are not found and set to ``True`` then, the markers and
        content will be appended to the file.

    prepend_if_not_found : False
        If markers are not found and set to ``True`` then, the markers and
        content will be prepended to the file.


    backup
        The file extension to use for a backup of the file if any edit is made.
        Set to ``False`` to skip making a backup.

    dry_run
        Don't make any edits to the file.

    show_changes
        Output a unified diff of the old file and the new file. If ``False``,
        return a boolean if any changes were made.

    CLI Example:

    .. code-block:: bash

        salt '*' file.blockreplace /etc/hosts '#-- start managed zone foobar : DO NOT EDIT --' \\
        '#-- end managed zone foobar --' $'10.0.1.1 foo.foobar\\n10.0.1.2 bar.foobar' True

    '''
    path = os.path.expanduser(path)

    if not os.path.exists(path):
        raise SaltInvocationError('File not found: {0}'.format(path))

    if append_if_not_found and prepend_if_not_found:
        raise SaltInvocationError(
            'Only one of append and prepend_if_not_found is permitted'
        )

    if not salt.utils.istextfile(path):
        raise SaltInvocationError(
            'Cannot perform string replacements on a binary file: {0}'
            .format(path)
        )

    # Search the file; track if any changes have been made for the return val
    has_changes = False
    orig_file = []
    new_file = []
    in_block = False
    old_content = ''
    done = False
    # we do not use in_place editing to avoid file attrs modifications when
    # no changes are required and to avoid any file access on a partially
    # written file.
    # we could also use salt.utils.filebuffer.BufferedReader
    try:
        fi_file = fileinput.input(path,
                    inplace=False, backup=False,
                    bufsize=1, mode='r')
        for line in fi_file:

            result = line

            if marker_start in line:
                # managed block start found, start recording
                in_block = True

            else:
                if in_block:
                    if marker_end in line:
                        # end of block detected
                        in_block = False

                        # Check for multi-line '\n' terminated content as split will
                        # introduce an unwanted additional new line.
                        if content and content[-1] == '\n':
                            content = content[:-1]

                        # push new block content in file
                        for cline in content.split('\n'):
                            new_file.append(cline + '\n')

                        done = True

                    else:
                        # remove old content, but keep a trace
                        old_content += line
                        result = None
            # else: we are not in the marked block, keep saving things

            orig_file.append(line)
            if result is not None:
                new_file.append(result)
        # end for. If we are here without block management we maybe have some problems,
        # or we need to initialise the marked block

    finally:
        fi_file.close()

    if in_block:
        # unterminated block => bad, always fail
        raise CommandExecutionError(
            'Unterminated marked block. End of file reached before marker_end.'
        )

    if not done:
        if prepend_if_not_found:
            # add the markers and content at the beginning of file
            new_file.insert(0, marker_end + '\n')
            new_file.insert(0, content + '\n')
            new_file.insert(0, marker_start + '\n')
            done = True
        elif append_if_not_found:
            # Make sure we have a newline at the end of the file
            if 0 != len(new_file):
                if not new_file[-1].endswith('\n'):
                    new_file[-1] += '\n'
            # add the markers and content at the end of file
            new_file.append(marker_start + '\n')
            new_file.append(content + '\n')
            new_file.append(marker_end + '\n')
            done = True
        else:
            raise CommandExecutionError(
                'Cannot edit marked block. Markers were not found in file.'
            )

    if done:
        diff = ''.join(difflib.unified_diff(orig_file, new_file))
        has_changes = diff is not ''
        if has_changes and not dry_run:
            # changes detected
            # backup old content
            if backup is not False:
                shutil.copy2(path, '{0}{1}'.format(path, backup))

            # backup file attrs
            perms = {}
            perms['user'] = get_user(path)
            perms['group'] = get_group(path)
            perms['mode'] = __salt__['config.manage_mode'](get_mode(path))

            # write new content in the file while avoiding partial reads
            try:
                fh_ = salt.utils.atomicfile.atomic_open(path, 'w')
                for line in new_file:
                    fh_.write(line)
            finally:
                fh_.close()

            # this may have overwritten file attrs
            check_perms(path,
                    None,
                    perms['user'],
                    perms['group'],
                    perms['mode'])

        if show_changes:
            return diff

    return has_changes


def search(path,
        pattern,
        flags=8,
        bufsize=1,
        ignore_if_missing=False,
        multiline=False
        ):
    '''
    .. versionadded:: 0.17.0

    Search for occurrences of a pattern in a file

    Except for multiline, params are identical to
    :py:func:`~salt.modules.file.replace`.

    multiline
        If true, inserts 'MULTILINE' into ``flags`` and sets ``bufsize`` to
        'file'.

        .. versionadded:: 2015.8.0

    CLI Example:

    .. code-block:: bash

        salt '*' file.search /etc/crontab 'mymaintenance.sh'
    '''
    if multiline:
        flags = _add_flags(flags, 'MULTILINE')
        bufsize = 'file'

    # This function wraps file.replace on purpose in order to enforce
    # consistent usage, compatible regex's, expected behavior, *and* bugs. :)
    # Any enhancements or fixes to one should affect the other.
    return replace(path,
            pattern,
            '',
            flags=flags,
            bufsize=bufsize,
            dry_run=True,
            search_only=True,
            show_changes=False,
            ignore_if_missing=ignore_if_missing)


def patch(originalfile, patchfile, options='', dry_run=False):
    '''
    .. versionadded:: 0.10.4

    Apply a patch to a file or directory.

    Equivalent to:

    .. code-block:: bash

        patch <options> -i <patchfile> <originalfile>

    Or, when a directory is patched:

    .. code-block:: bash

        patch <options> -i <patchfile> -d <originalfile> -p0

    originalfile
        The full path to the file or directory to be patched
    patchfile
        A patch file to apply to ``originalfile``
    options
        Options to pass to patch.

    CLI Example:

    .. code-block:: bash

        salt '*' file.patch /opt/file.txt /tmp/file.txt.patch
    '''
    patchpath = salt.utils.which('patch')
    if not patchpath:
        raise CommandExecutionError(
            'patch executable not found. Is the distribution\'s patch '
            'package installed?'
        )

    cmd = [patchpath]
    cmd.extend(salt.utils.shlex_split(options))
    if dry_run:
        if __grains__['kernel'] in ('FreeBSD', 'OpenBSD'):
            cmd.append('-C')
        else:
            cmd.append('--dry-run')

    # this argument prevents interactive prompts when the patch fails to apply.
    # the exit code will still be greater than 0 if that is the case.
    if '-N' not in cmd and '--forward' not in cmd:
        cmd.append('--forward')

    has_rejectfile_option = False
    for option in cmd:
        if option == '-r' or option.startswith('-r ') \
                or option.startswith('--reject-file'):
            has_rejectfile_option = True
            break

    # by default, patch will write rejected patch files to <filename>.rej.
    # this option prevents that.
    if not has_rejectfile_option:
        cmd.append('--reject-file=-')

    cmd.extend(['-i', patchfile])

    if os.path.isdir(originalfile):
        cmd.extend(['-d', originalfile])

        has_strip_option = False
        for option in cmd:
            if option.startswith('-p') or option.startswith('--strip='):
                has_strip_option = True
                break

        if not has_strip_option:
            cmd.append('--strip=0')
    else:
        cmd.append(originalfile)

    return __salt__['cmd.run_all'](cmd, python_shell=False)


def contains(path, text):
    '''
    .. deprecated:: 0.17.0
       Use :func:`search` instead.

    Return ``True`` if the file at ``path`` contains ``text``

    CLI Example:

    .. code-block:: bash

        salt '*' file.contains /etc/crontab 'mymaintenance.sh'
    '''
    path = os.path.expanduser(path)

    if not os.path.exists(path):
        return False

    stripped_text = str(text).strip()
    try:
        with salt.utils.filebuffer.BufferedReader(path) as breader:
            for chunk in breader:
                if stripped_text in chunk:
                    return True
        return False
    except (IOError, OSError):
        return False


def contains_regex(path, regex, lchar=''):
    '''
    .. deprecated:: 0.17.0
       Use :func:`search` instead.

    Return True if the given regular expression matches on any line in the text
    of a given file.

    If the lchar argument (leading char) is specified, it
    will strip `lchar` from the left side of each line before trying to match

    CLI Example:

    .. code-block:: bash

        salt '*' file.contains_regex /etc/crontab
    '''
    path = os.path.expanduser(path)

    if not os.path.exists(path):
        return False

    try:
        with salt.utils.fopen(path, 'r') as target:
            for line in target:
                if lchar:
                    line = line.lstrip(lchar)
                if re.search(regex, line):
                    return True
            return False
    except (IOError, OSError):
        return False


def contains_regex_multiline(path, regex):
    '''
    .. deprecated:: 0.17.0
       Use :func:`search` instead.

    Return True if the given regular expression matches anything in the text
    of a given file

    Traverses multiple lines at a time, via the salt BufferedReader (reads in
    chunks)

    CLI Example:

    .. code-block:: bash

        salt '*' file.contains_regex_multiline /etc/crontab '^maint'
    '''
    salt.utils.warn_until(
        'Carbon',
        "file.contains_regex_multiline(path, regex) is deprecated in favor of "
        "file.search(path, regex, multiline=True)"
    )

    search(path, regex, multiline=True)


def contains_glob(path, glob_expr):
    '''
    .. deprecated:: 0.17.0
       Use :func:`search` instead.

    Return ``True`` if the given glob matches a string in the named file

    CLI Example:

    .. code-block:: bash

        salt '*' file.contains_glob /etc/foobar '*cheese*'
    '''
    path = os.path.expanduser(path)

    if not os.path.exists(path):
        return False

    try:
        with salt.utils.filebuffer.BufferedReader(path) as breader:
            for chunk in breader:
                if fnmatch.fnmatch(chunk, glob_expr):
                    return True
            return False
    except (IOError, OSError):
        return False


def append(path, *args, **kwargs):
    '''
    .. versionadded:: 0.9.5

    Append text to the end of a file

    path
        path to file

    `*args`
        strings to append to file

    CLI Example:

    .. code-block:: bash

        salt '*' file.append /etc/motd \\
                "With all thine offerings thou shalt offer salt." \\
                "Salt is what makes things taste bad when it isn't in them."

    .. admonition:: Attention

        If you need to pass a string to append and that string contains
        an equal sign, you **must** include the argument name, args.
        For example:

        .. code-block:: bash

            salt '*' file.append /etc/motd args='cheese=spam'

            salt '*' file.append /etc/motd args="['cheese=spam','spam=cheese']"

    '''
    path = os.path.expanduser(path)

    # Largely inspired by Fabric's contrib.files.append()

    if 'args' in kwargs:
        if isinstance(kwargs['args'], list):
            args = kwargs['args']
        else:
            args = [kwargs['args']]

    # Make sure we have a newline at the end of the file. Do this in binary
    # mode so SEEK_END with nonzero offset will work.
    with salt.utils.fopen(path, 'rb+') as ofile:
        linesep = salt.utils.to_bytes(os.linesep)
        try:
            ofile.seek(-len(linesep), os.SEEK_END)
        except IOError as exc:
            if exc.errno in (errno.EINVAL, errno.ESPIPE):
                # Empty file, simply append lines at the beginning of the file
                pass
            else:
                raise
        else:
            if ofile.read(len(linesep)) != linesep:
                ofile.seek(0, os.SEEK_END)
                ofile.write(linesep)
    # Append lines in text mode
    with salt.utils.fopen(path, 'r+') as ofile:
        ofile.seek(0, os.SEEK_END)
        for line in args:
            ofile.write('{0}\n'.format(line))

    return 'Wrote {0} lines to "{1}"'.format(len(args), path)


def prepend(path, *args, **kwargs):
    '''
    .. versionadded:: 2014.7.0

    Prepend text to the beginning of a file

    path
        path to file

    `*args`
        strings to prepend to the file

    CLI Example:

    .. code-block:: bash

        salt '*' file.prepend /etc/motd \\
                "With all thine offerings thou shalt offer salt." \\
                "Salt is what makes things taste bad when it isn't in them."

    .. admonition:: Attention

        If you need to pass a string to append and that string contains
        an equal sign, you **must** include the argument name, args.
        For example:

        .. code-block:: bash

            salt '*' file.prepend /etc/motd args='cheese=spam'

            salt '*' file.prepend /etc/motd args="['cheese=spam','spam=cheese']"

    '''
    path = os.path.expanduser(path)

    if 'args' in kwargs:
        if isinstance(kwargs['args'], list):
            args = kwargs['args']
        else:
            args = [kwargs['args']]

    try:
        with salt.utils.fopen(path) as fhr:
            contents = fhr.readlines()
    except IOError:
        contents = []

    preface = []
    for line in args:
        preface.append('{0}\n'.format(line))

    with salt.utils.fopen(path, "w") as ofile:
        contents = preface + contents
        ofile.write(''.join(contents))
    return 'Prepended {0} lines to "{1}"'.format(len(args), path)


def write(path, *args, **kwargs):
    '''
    .. versionadded:: 2014.7.0

    Write text to a file, overwriting any existing contents.

    path
        path to file

    `*args`
        strings to write to the file

    CLI Example:

    .. code-block:: bash

        salt '*' file.write /etc/motd \\
                "With all thine offerings thou shalt offer salt."

    .. admonition:: Attention

        If you need to pass a string to append and that string contains
        an equal sign, you **must** include the argument name, args.
        For example:

        .. code-block:: bash

            salt '*' file.write /etc/motd args='cheese=spam'

            salt '*' file.write /etc/motd args="['cheese=spam','spam=cheese']"

    '''
    path = os.path.expanduser(path)

    if 'args' in kwargs:
        if isinstance(kwargs['args'], list):
            args = kwargs['args']
        else:
            args = [kwargs['args']]

    contents = []
    for line in args:
        contents.append('{0}\n'.format(line))
    with salt.utils.fopen(path, "w") as ofile:
        ofile.write(''.join(contents))
    return 'Wrote {0} lines to "{1}"'.format(len(contents), path)


def touch(name, atime=None, mtime=None):
    '''
    .. versionadded:: 0.9.5

    Just like the ``touch`` command, create a file if it doesn't exist or
    simply update the atime and mtime if it already does.

    atime:
        Access time in Unix epoch time
    mtime:
        Last modification in Unix epoch time

    CLI Example:

    .. code-block:: bash

        salt '*' file.touch /var/log/emptyfile
    '''
    name = os.path.expanduser(name)

    if atime and atime.isdigit():
        atime = int(atime)
    if mtime and mtime.isdigit():
        mtime = int(mtime)
    try:
        if not os.path.exists(name):
            with salt.utils.fopen(name, 'a') as fhw:
                fhw.write('')

        if not atime and not mtime:
            times = None
        elif not mtime and atime:
            times = (atime, time.time())
        elif not atime and mtime:
            times = (time.time(), mtime)
        else:
            times = (atime, mtime)
        os.utime(name, times)

    except TypeError:
        raise SaltInvocationError('atime and mtime must be integers')
    except (IOError, OSError) as exc:
        raise CommandExecutionError(exc.strerror)

    return os.path.exists(name)


def seek_read(path, size, offset):
    '''
    .. versionadded:: 2014.1.0

    Seek to a position on a file and read it

    path
        path to file

    seek
        amount to read at once

    offset
        offset to start into the file

    CLI Example:

    .. code-block:: bash

        salt '*' file.seek_read /path/to/file 4096 0
    '''
    path = os.path.expanduser(path)
    try:
        seek_fh = os.open(path, os.O_RDONLY)
        os.lseek(seek_fh, int(offset), 0)
        data = os.read(seek_fh, int(size))
    finally:
        os.close(seek_fh)
    return data


def seek_write(path, data, offset):
    '''
    .. versionadded:: 2014.1.0

    Seek to a position on a file and write to it

    path
        path to file

    data
        data to write to file

    offset
        position in file to start writing

    CLI Example:

    .. code-block:: bash

        salt '*' file.seek_write /path/to/file 'some data' 4096
    '''
    path = os.path.expanduser(path)
    try:
        seek_fh = os.open(path, os.O_WRONLY)
        os.lseek(seek_fh, int(offset), 0)
        ret = os.write(seek_fh, data)
        os.fsync(seek_fh)
    finally:
        os.close(seek_fh)
    return ret


def truncate(path, length):
    '''
    .. versionadded:: 2014.1.0

    Seek to a position on a file and delete everything after that point

    path
        path to file

    length
        offset into file to truncate

    CLI Example:

    .. code-block:: bash

        salt '*' file.truncate /path/to/file 512
    '''
    path = os.path.expanduser(path)
    with salt.utils.fopen(path, 'rb+') as seek_fh:
        seek_fh.truncate(int(length))


def link(src, path):
    '''
    .. versionadded:: 2014.1.0

    Create a hard link to a file

    CLI Example:

    .. code-block:: bash

        salt '*' file.link /path/to/file /path/to/link
    '''
    src = os.path.expanduser(src)

    if not os.path.isabs(src):
        raise SaltInvocationError('File path must be absolute.')

    try:
        os.link(src, path)
        return True
    except (OSError, IOError):
        raise CommandExecutionError('Could not create \'{0}\''.format(path))
    return False


def is_link(path):
    '''
    Check if the path is a symlink

    CLI Example:

    .. code-block:: bash

       salt '*' file.is_link /path/to/link
    '''
    # This function exists because os.path.islink does not support Windows,
    # therefore a custom function will need to be called. This function
    # therefore helps API consistency by providing a single function to call for
    # both operating systems.

    return os.path.islink(os.path.expanduser(path))


def symlink(src, path):
    '''
    Create a symbolic link to a file

    CLI Example:

    .. code-block:: bash

        salt '*' file.symlink /path/to/file /path/to/link
    '''
    path = os.path.expanduser(path)

    if not os.path.isabs(path):
        raise SaltInvocationError('File path must be absolute.')

    try:
        os.symlink(src, path)
        return True
    except (OSError, IOError):
        raise CommandExecutionError('Could not create \'{0}\''.format(path))
    return False


def rename(src, dst):
    '''
    Rename a file or directory

    CLI Example:

    .. code-block:: bash

        salt '*' file.rename /path/to/src /path/to/dst
    '''
    src = os.path.expanduser(src)
    dst = os.path.expanduser(dst)

    if not os.path.isabs(src):
        raise SaltInvocationError('File path must be absolute.')

    try:
        os.rename(src, dst)
        return True
    except OSError:
        raise CommandExecutionError(
            'Could not rename \'{0}\' to \'{1}\''.format(src, dst)
        )
    return False


def copy(src, dst, recurse=False, remove_existing=False):
    '''
    Copy a file or directory from source to dst

    In order to copy a directory, the recurse flag is required, and
    will by default overwrite files in the destination with the same path,
    and retain all other existing files. (similar to cp -r on unix)

    remove_existing will remove all files in the target directory,
    and then copy files from the source.

    CLI Example:

    .. code-block:: bash

        salt '*' file.copy /path/to/src /path/to/dst
        salt '*' file.copy /path/to/src_dir /path/to/dst_dir recurse=True
        salt '*' file.copy /path/to/src_dir /path/to/dst_dir recurse=True remove_existing=True

    '''
    src = os.path.expanduser(src)
    dst = os.path.expanduser(dst)

    if not os.path.isabs(src):
        raise SaltInvocationError('File path must be absolute.')

    if not salt.utils.is_windows():
        pre_user = get_user(src)
        pre_group = get_group(src)
        pre_mode = __salt__['config.manage_mode'](get_mode(src))

    try:
        if (os.path.exists(dst) and os.path.isdir(dst)) or os.path.isdir(src):
            if not recurse:
                raise SaltInvocationError(
                    "Cannot copy overwriting a directory without recurse flag set to true!")
            if remove_existing:
                if os.path.exists(dst):
                    shutil.rmtree(dst)
                shutil.copytree(src, dst)
            else:
                salt.utils.files.recursive_copy(src, dst)
        else:
            shutil.copyfile(src, dst)
    except OSError:
        raise CommandExecutionError(
            'Could not copy \'{0}\' to \'{1}\''.format(src, dst)
        )

    if not salt.utils.is_windows():
        check_perms(dst, None, pre_user, pre_group, pre_mode)
    return True


def lstat(path):
    '''
    .. versionadded:: 2014.1.0

    Returns the lstat attributes for the given file or dir. Does not support
    symbolic links.

    CLI Example:

    .. code-block:: bash

        salt '*' file.lstat /path/to/file
    '''
    path = os.path.expanduser(path)

    if not os.path.isabs(path):
        raise SaltInvocationError('Path to file must be absolute.')

    try:
        lst = os.lstat(path)
        return dict((key, getattr(lst, key)) for key in ('st_atime', 'st_ctime',
            'st_gid', 'st_mode', 'st_mtime', 'st_nlink', 'st_size', 'st_uid'))
    except Exception:
        return {}


def access(path, mode):
    '''
    .. versionadded:: 2014.1.0

    Test whether the Salt process has the specified access to the file. One of
    the following modes must be specified:

    .. code-block::text

        f: Test the existence of the path
        r: Test the readability of the path
        w: Test the writability of the path
        x: Test whether the path can be executed

    CLI Example:

    .. code-block:: bash

        salt '*' file.access /path/to/file f
        salt '*' file.access /path/to/file x
    '''
    path = os.path.expanduser(path)

    if not os.path.isabs(path):
        raise SaltInvocationError('Path to link must be absolute.')

    modes = {'f': os.F_OK,
             'r': os.R_OK,
             'w': os.W_OK,
             'x': os.X_OK}

    if mode in modes:
        return os.access(path, modes[mode])
    elif mode in six.itervalues(modes):
        return os.access(path, mode)
    else:
        raise SaltInvocationError('Invalid mode specified.')


def readlink(path, canonicalize=False):
    '''
    .. versionadded:: 2014.1.0

    Return the path that a symlink points to
    If canonicalize is set to True, then it return the final target

    CLI Example:

    .. code-block:: bash

        salt '*' file.readlink /path/to/link
    '''
    path = os.path.expanduser(path)

    if not os.path.isabs(path):
        raise SaltInvocationError('Path to link must be absolute.')

    if not os.path.islink(path):
        raise SaltInvocationError('A valid link was not specified.')

    if canonicalize:
        return os.path.realpath(path)
    else:
        return os.readlink(path)


def readdir(path):
    '''
    .. versionadded:: 2014.1.0

    Return a list containing the contents of a directory

    CLI Example:

    .. code-block:: bash

        salt '*' file.readdir /path/to/dir/
    '''
    path = os.path.expanduser(path)

    if not os.path.isabs(path):
        raise SaltInvocationError('Dir path must be absolute.')

    if not os.path.isdir(path):
        raise SaltInvocationError('A valid directory was not specified.')

    dirents = ['.', '..']
    dirents.extend(os.listdir(path))
    return dirents


def statvfs(path):
    '''
    .. versionadded:: 2014.1.0

    Perform a statvfs call against the filesystem that the file resides on

    CLI Example:

    .. code-block:: bash

        salt '*' file.statvfs /path/to/file
    '''
    path = os.path.expanduser(path)

    if not os.path.isabs(path):
        raise SaltInvocationError('File path must be absolute.')

    try:
        stv = os.statvfs(path)
        return dict((key, getattr(stv, key)) for key in ('f_bavail', 'f_bfree',
            'f_blocks', 'f_bsize', 'f_favail', 'f_ffree', 'f_files', 'f_flag',
            'f_frsize', 'f_namemax'))
    except (OSError, IOError):
        raise CommandExecutionError('Could not statvfs \'{0}\''.format(path))
    return False


def stats(path, hash_type=None, follow_symlinks=True):
    '''
    Return a dict containing the stats for a given file

    CLI Example:

    .. code-block:: bash

        salt '*' file.stats /etc/passwd
    '''
    path = os.path.expanduser(path)

    ret = {}
    if not os.path.exists(path):
        try:
            # Broken symlinks will return False for os.path.exists(), but still
            # have a uid and gid
            pstat = os.lstat(path)
        except OSError:
            # Not a broken symlink, just a nonexistent path
            return ret
    else:
        if follow_symlinks:
            pstat = os.stat(path)
        else:
            pstat = os.lstat(path)
    ret['inode'] = pstat.st_ino
    ret['uid'] = pstat.st_uid
    ret['gid'] = pstat.st_gid
    ret['group'] = gid_to_group(pstat.st_gid)
    ret['user'] = uid_to_user(pstat.st_uid)
    ret['atime'] = pstat.st_atime
    ret['mtime'] = pstat.st_mtime
    ret['ctime'] = pstat.st_ctime
    ret['size'] = pstat.st_size
    ret['mode'] = str(oct(stat.S_IMODE(pstat.st_mode)))
    if hash_type:
        ret['sum'] = get_hash(path, hash_type)
    ret['type'] = 'file'
    if stat.S_ISDIR(pstat.st_mode):
        ret['type'] = 'dir'
    if stat.S_ISCHR(pstat.st_mode):
        ret['type'] = 'char'
    if stat.S_ISBLK(pstat.st_mode):
        ret['type'] = 'block'
    if stat.S_ISREG(pstat.st_mode):
        ret['type'] = 'file'
    if stat.S_ISLNK(pstat.st_mode):
        ret['type'] = 'link'
    if stat.S_ISFIFO(pstat.st_mode):
        ret['type'] = 'pipe'
    if stat.S_ISSOCK(pstat.st_mode):
        ret['type'] = 'socket'
    ret['target'] = os.path.realpath(path)
    return ret


def rmdir(path):
    '''
    .. versionadded:: 2014.1.0

    Remove the specified directory. Fails if a directory is not empty.

    CLI Example:

    .. code-block:: bash

        salt '*' file.rmdir /tmp/foo/
    '''
    path = os.path.expanduser(path)

    if not os.path.isabs(path):
        raise SaltInvocationError('File path must be absolute.')

    if not os.path.isdir(path):
        raise SaltInvocationError('A valid directory was not specified.')

    try:
        os.rmdir(path)
        return True
    except OSError as exc:
        return exc.strerror


def remove(path):
    '''
    Remove the named file. If a directory is supplied, it will be recursively
    deleted.

    CLI Example:

    .. code-block:: bash

        salt '*' file.remove /tmp/foo
    '''
    path = os.path.expanduser(path)

    if not os.path.isabs(path):
        raise SaltInvocationError('File path must be absolute: {0}'.format(path))

    try:
        if os.path.isfile(path) or os.path.islink(path):
            os.remove(path)
            return True
        elif os.path.isdir(path):
            shutil.rmtree(path)
            return True
    except (OSError, IOError) as exc:
        raise CommandExecutionError(
            'Could not remove \'{0}\': {1}'.format(path, exc)
        )
    return False


def directory_exists(path):
    '''
    Tests to see if path is a valid directory.  Returns True/False.

    CLI Example:

    .. code-block:: bash

        salt '*' file.directory_exists /etc

    '''
    return os.path.isdir(os.path.expanduser(path))


def file_exists(path):
    '''
    Tests to see if path is a valid file.  Returns True/False.

    CLI Example:

    .. code-block:: bash

        salt '*' file.file_exists /etc/passwd

    '''
    return os.path.isfile(os.path.expanduser(path))


def path_exists_glob(path):
    '''
    Tests to see if path after expansion is a valid path (file or directory).
    Expansion allows usage of ? * and character ranges []. Tilde expansion
    is not supported. Returns True/False.

    .. versionadded:: Hellium

    CLI Example:

    .. code-block:: bash

        salt '*' file.path_exists_glob /etc/pam*/pass*

    '''
    return True if glob.glob(os.path.expanduser(path)) else False


def restorecon(path, recursive=False):
    '''
    Reset the SELinux context on a given path

    CLI Example:

    .. code-block:: bash

         salt '*' file.restorecon /home/user/.ssh/authorized_keys
    '''
    if recursive:
        cmd = ['restorecon', '-FR', path]
    else:
        cmd = ['restorecon', '-F', path]
    return not __salt__['cmd.retcode'](cmd, python_shell=False)


def get_selinux_context(path):
    '''
    Get an SELinux context from a given path

    CLI Example:

    .. code-block:: bash

        salt '*' file.get_selinux_context /etc/hosts
    '''
    out = __salt__['cmd.run'](['ls', '-Z', path], python_shell=False)

    try:
        ret = re.search(r'\w+:\w+:\w+:\w+', out).group(0)
    except AttributeError:
        ret = (
            'No selinux context information is available for {0}'.format(path)
        )

    return ret


def set_selinux_context(path,
                        user=None,
                        role=None,
                        type=None,    # pylint: disable=W0622
                        range=None):  # pylint: disable=W0622
    '''
    Set a specific SELinux label on a given path

    CLI Example:

    .. code-block:: bash

        salt '*' file.set_selinux_context path <role> <type> <range>
    '''
    if not any((user, role, type, range)):
        return False

    cmd = ['chcon']
    if user:
        cmd.extend(['-u', user])
    if role:
        cmd.extend(['-r', role])
    if type:
        cmd.extend(['-t', type])
    if range:
        cmd.extend(['-l', range])
    cmd.append(path)

    ret = not __salt__['cmd.retcode'](cmd, python_shell=False)
    if ret:
        return get_selinux_context(path)
    else:
        return ret


def source_list(source, source_hash, saltenv):
    '''
    Check the source list and return the source to use

    CLI Example:

    .. code-block:: bash

        salt '*' file.source_list salt://http/httpd.conf '{hash_type: 'md5', 'hsum': <md5sum>}' base
    '''
    # get the master file list
    if isinstance(source, list):
        mfiles = [(f, saltenv) for f in __salt__['cp.list_master'](saltenv)]
        mdirs = [(d, saltenv) for d in __salt__['cp.list_master_dirs'](saltenv)]
        for single in source:
            if isinstance(single, dict):
                single = next(iter(single))

            path, senv = salt.utils.url.parse(single)
            if senv:
                mfiles += [(f, senv) for f in __salt__['cp.list_master'](senv)]
                mdirs += [(d, senv) for d in __salt__['cp.list_master_dirs'](senv)]

        ret = None
        for single in source:
            if isinstance(single, dict):
                # check the proto, if it is http or ftp then download the file
                # to check, if it is salt then check the master list
                # if it is a local file, check if the file exists
                if len(single) != 1:
                    continue
                single_src = next(iter(single))
                single_hash = single[single_src] if single[single_src] else source_hash
                urlparsed_single_src = _urlparse(single_src)
                proto = urlparsed_single_src.scheme
                if proto == 'salt':
                    path, senv = salt.utils.url.parse(single_src)
                    if not senv:
                        senv = saltenv
                    if (path, saltenv) in mfiles or (path, saltenv) in mdirs:
                        ret = (single_src, single_hash)
                        break
                elif proto.startswith('http') or proto == 'ftp':
                    dest = salt.utils.mkstemp()
                    fn_ = __salt__['cp.get_url'](single_src, dest)
                    os.remove(fn_)
                    if fn_:
                        ret = (single_src, single_hash)
                        break
                elif proto == 'file' and os.path.exists(urlparsed_single_src.path):
                    ret = (single_src, single_hash)
                    break
                elif single_src.startswith('/') and os.path.exists(single_src):
                    ret = (single_src, single_hash)
                    break
            elif isinstance(single, six.string_types):
                path, senv = salt.utils.url.parse(single)
                if not senv:
                    senv = saltenv
                if (path, senv) in mfiles or (path, senv) in mdirs:
                    ret = (single, source_hash)
                    break
                urlparsed_source = _urlparse(single)
                if urlparsed_source.scheme == 'file' and os.path.exists(urlparsed_source.path):
                    ret = (single, source_hash)
                    break
                if single.startswith('/') and os.path.exists(single):
                    ret = (single, source_hash)
                    break
        if ret is None:
            # None of the list items matched
            raise CommandExecutionError(
                'none of the specified sources were found'
            )
        else:
            return ret
    else:
        return source, source_hash


def get_managed(
        name,
        template,
        source,
        source_hash,
        user,
        group,
        mode,
        saltenv,
        context,
        defaults,
        **kwargs):
    '''
    Return the managed file data for file.managed

    name
        location where the file lives on the server

    template
        template format

    source
        managed source file

    source_hash
        hash of the source file

    user
        user owner

    group
        group owner

    mode
        file mode

    context
        variables to add to the environment

    default
        default values of for context_dict


    CLI Example:

    .. code-block:: bash

        salt '*' file.get_managed /etc/httpd/conf.d/httpd.conf jinja salt://http/httpd.conf '{hash_type: 'md5', 'hsum': <md5sum>}' root root '755' base None None
    '''
    # Copy the file to the minion and templatize it
    sfn = ''
    source_sum = {}
    # if we have a source defined, lets figure out what the hash is
    if source:
        urlparsed_source = _urlparse(source)
        if urlparsed_source.scheme == 'salt':
            source_sum = __salt__['cp.hash_file'](source, saltenv)
            if not source_sum:
                return '', {}, 'Source file {0} not found'.format(source)
        elif source_hash:
            protos = ('salt', 'http', 'https', 'ftp', 'swift', 's3', 'file')
            if _urlparse(source_hash).scheme in protos:
                # The source_hash is a file on a server
                hash_fn = __salt__['cp.cache_file'](source_hash, saltenv)
                if not hash_fn:
                    return '', {}, 'Source hash file {0} not found'.format(
                        source_hash)
                source_sum = extract_hash(hash_fn, '', name)
                if source_sum is None:
                    return '', {}, ('Source hash {0} format is invalid. It '
                        'must be in the format, <hash type>=<hash>, or it '
                        'must be a supported protocol: {1}'
                        ).format(source_hash, ', '.join(protos))

            else:
                # The source_hash is a hash string
                comps = source_hash.split('=')
                if len(comps) < 2:
                    return '', {}, ('Source hash {0} format is invalid. It '
                        'must be in the format, <hash type>=<hash>, or it '
                        'must be a supported protocol: {1}'
                        ).format(source_hash, ', '.join(protos))
                source_sum['hsum'] = comps[1].strip()
                source_sum['hash_type'] = comps[0].strip()
        elif urlparsed_source.scheme == 'file':
            file_sum = get_hash(urlparsed_source.path, form='sha256')
            source_sum = {'hsum': file_sum, 'hash_type': 'sha256'}
        elif source.startswith('/'):
            file_sum = get_hash(source, form='sha256')
            source_sum = {'hsum': file_sum, 'hash_type': 'sha256'}
        else:
            return '', {}, ('Unable to determine upstream hash of'
                            ' source file {0}').format(source)

    # if the file is a template we need to actually template the file to get
    # a checksum, but we can cache the template itself, but only if there is
    # a template source (it could be a templated contents)
    if template and source:
        # check if we have the template cached
        template_dest = __salt__['cp.is_cached'](source, saltenv)
        if template_dest and source_hash:
            comps = source_hash.split('=')
            cached_template_sum = get_hash(template_dest, form=source_sum['hash_type'])
            if cached_template_sum == source_sum['hsum']:
                sfn = template_dest
        # if we didn't have the template file, lets get it
        if not sfn:
            sfn = __salt__['cp.cache_file'](source, saltenv)

        # exists doesn't play nice with sfn as bool
        # but if cache failed, sfn == False
        if not sfn or not os.path.exists(sfn):
            return sfn, {}, 'Source file \'{0}\' not found'.format(source)
        if sfn == name:
            raise SaltInvocationError(
                'Source file cannot be the same as destination'
            )
        if template in salt.utils.templates.TEMPLATE_REGISTRY:
            context_dict = defaults if defaults else {}
            if context:
                context_dict.update(context)
            data = salt.utils.templates.TEMPLATE_REGISTRY[template](
                sfn,
                name=name,
                source=source,
                user=user,
                group=group,
                mode=mode,
                saltenv=saltenv,
                context=context_dict,
                salt=__salt__,
                pillar=__pillar__,
                grains=__grains__,
                opts=__opts__,
                **kwargs)
        else:
            return sfn, {}, ('Specified template format {0} is not supported'
                             ).format(template)

        if data['result']:
            sfn = data['data']
            hsum = get_hash(sfn)
            source_sum = {'hash_type': 'sha256',
                          'hsum': hsum}
        else:
            __clean_tmp(sfn)
            return sfn, {}, data['data']

    return sfn, source_sum, ''


def extract_hash(hash_fn, hash_type='sha256', file_name=''):
    '''
    This routine is called from the :mod:`file.managed
    <salt.states.file.managed>` state to pull a hash from a remote file.
    Regular expressions are used line by line on the ``source_hash`` file, to
    find a potential candidate of the indicated hash type.  This avoids many
    problems of arbitrary file lay out rules. It specifically permits pulling
    hash codes from debian ``*.dsc`` files.

    For example:

    .. code-block:: yaml

        openerp_7.0-latest-1.tar.gz:
          file.managed:
            - name: /tmp/openerp_7.0-20121227-075624-1_all.deb
            - source: http://nightly.openerp.com/7.0/nightly/deb/openerp_7.0-20121227-075624-1.tar.gz
            - source_hash: http://nightly.openerp.com/7.0/nightly/deb/openerp_7.0-20121227-075624-1.dsc

    CLI Example:

    .. code-block:: bash

        salt '*' file.extract_hash /etc/foo sha512 /path/to/hash/file
    '''
    source_sum = None
    partial_id = False
    name_sought = os.path.basename(file_name)
    log.debug('modules.file.py - extract_hash(): Extracting hash for file '
              'named: {0}'.format(name_sought))
    with salt.utils.fopen(hash_fn, 'r') as hash_fn_fopen:
        for hash_variant in HASHES:
            if hash_type == '' or hash_type == hash_variant[0]:
                log.debug('modules.file.py - extract_hash(): Will use regex to get'
                    ' a purely hexadecimal number of length ({0}), presumably hash'
                    ' type : {1}'.format(hash_variant[1], hash_variant[0]))
                hash_fn_fopen.seek(0)
                for line in hash_fn_fopen.read().splitlines():
                    hash_array = re.findall(r'(?i)(?<![a-z0-9])[a-f0-9]{' + str(hash_variant[1]) + '}(?![a-z0-9])', line)
                    log.debug('modules.file.py - extract_hash(): From "line": {0} '
                              'got : {1}'.format(line, hash_array))
                    if hash_array:
                        if not partial_id:
                            source_sum = {'hsum': hash_array[0], 'hash_type': hash_variant[0]}
                            partial_id = True

                        log.debug('modules.file.py - extract_hash(): Found: {0} '
                                  '-- {1}'.format(source_sum['hash_type'],
                                                  source_sum['hsum']))

                        if re.search(name_sought, line):
                            source_sum = {'hsum': hash_array[0], 'hash_type': hash_variant[0]}
                            log.debug('modules.file.py - extract_hash: For {0} -- '
                                      'returning the {1} hash "{2}".'.format(
                                          name_sought,
                                          source_sum['hash_type'],
                                          source_sum['hsum']))
                            return source_sum

    if partial_id:
        log.debug('modules.file.py - extract_hash: Returning the partially '
                  'identified {0} hash "{1}".'.format(
                       source_sum['hash_type'], source_sum['hsum']))
    else:
        log.debug('modules.file.py - extract_hash: Returning None.')
    return source_sum


def check_perms(name, ret, user, group, mode, follow_symlinks=False):
    '''
    Check the permissions on files and chown if needed

    CLI Example:

    .. code-block:: bash

        salt '*' file.check_perms /etc/sudoers '{}' root root 400

    .. versionchanged:: 2014.1.3
        ``follow_symlinks`` option added
    '''
    name = os.path.expanduser(name)

    if not ret:
        ret = {'name': name,
               'changes': {},
               'comment': [],
               'result': True}
        orig_comment = ''
    else:
        orig_comment = ret['comment']
        ret['comment'] = []

    # Check permissions
    perms = {}
    cur = stats(name, follow_symlinks=follow_symlinks)
    if not cur:
        raise CommandExecutionError('{0} does not exist'.format(name))
    perms['luser'] = cur['user']
    perms['lgroup'] = cur['group']
    perms['lmode'] = __salt__['config.manage_mode'](cur['mode'])

    # Mode changes if needed
    if mode is not None:
        # File is a symlink, ignore the mode setting
        # if follow_symlinks is False
        if os.path.islink(name) and not follow_symlinks:
            pass
        else:
            mode = __salt__['config.manage_mode'](mode)
            if mode != perms['lmode']:
                if __opts__['test'] is True:
                    ret['changes']['mode'] = mode
                else:
                    set_mode(name, mode)
                    if mode != __salt__['config.manage_mode'](get_mode(name)):
                        ret['result'] = False
                        ret['comment'].append(
                            'Failed to change mode to {0}'.format(mode)
                        )
                    else:
                        ret['changes']['mode'] = mode
    # user/group changes if needed, then check if it worked
    if user:
        if isinstance(user, int):
            user = uid_to_user(user)
        if user != perms['luser']:
            perms['cuser'] = user
    if group:
        if isinstance(group, int):
            group = gid_to_group(group)
        if group != perms['lgroup']:
            perms['cgroup'] = group
    if 'cuser' in perms or 'cgroup' in perms:
        if not __opts__['test']:
            if os.path.islink(name) and not follow_symlinks:
                chown_func = lchown
            else:
                chown_func = chown
            if user is None:
                user = perms['luser']
            if group is None:
                group = perms['lgroup']
            try:
                chown_func(name, user, group)
            except OSError:
                ret['result'] = False

    if user:
        if isinstance(user, int):
            user = uid_to_user(user)
        if user != get_user(name, follow_symlinks=follow_symlinks) and user != '':
            if __opts__['test'] is True:
                ret['changes']['user'] = user
            else:
                ret['result'] = False
                ret['comment'].append('Failed to change user to {0}'
                                      .format(user))
        elif 'cuser' in perms and user != '':
            ret['changes']['user'] = user
    if group:
        if isinstance(group, int):
            group = gid_to_group(group)
        if group != get_group(name, follow_symlinks=follow_symlinks) and user != '':
            if __opts__['test'] is True:
                ret['changes']['group'] = group
            else:
                ret['result'] = False
                ret['comment'].append('Failed to change group to {0}'
                                      .format(group))
        elif 'cgroup' in perms and user != '':
            ret['changes']['group'] = group

    if isinstance(orig_comment, six.string_types):
        if orig_comment:
            ret['comment'].insert(0, orig_comment)
        ret['comment'] = '; '.join(ret['comment'])
    if __opts__['test'] is True and ret['changes']:
        ret['result'] = None
    return ret, perms


def check_managed(
        name,
        source,
        source_hash,
        user,
        group,
        mode,
        template,
        context,
        defaults,
        saltenv,
        contents=None,
        **kwargs):
    '''
    Check to see what changes need to be made for a file

    CLI Example:

    .. code-block:: bash

        salt '*' file.check_managed /etc/httpd/conf.d/httpd.conf salt://http/httpd.conf '{hash_type: 'md5', 'hsum': <md5sum>}' root, root, '755' jinja True None None base
    '''
    # If the source is a list then find which file exists
    source, source_hash = source_list(source,           # pylint: disable=W0633
                                      source_hash,
                                      saltenv)

    sfn = ''
    source_sum = None

    if contents is None:
        # Gather the source file from the server
        sfn, source_sum, comments = get_managed(
            name,
            template,
            source,
            source_hash,
            user,
            group,
            mode,
            saltenv,
            context,
            defaults,
            **kwargs)
        if comments:
            __clean_tmp(sfn)
            return False, comments
    changes = check_file_meta(name, sfn, source, source_sum, user,
                              group, mode, saltenv, contents)
    __clean_tmp(sfn)
    if changes:
        log.info(changes)
        comments = ['The following values are set to be changed:\n']
        comments.extend('{0}: {1}\n'.format(key, val)
                        for key, val in six.iteritems(changes))
        return None, ''.join(comments)
    return True, 'The file {0} is in the correct state'.format(name)


def check_managed_changes(
        name,
        source,
        source_hash,
        user,
        group,
        mode,
        template,
        context,
        defaults,
        saltenv,
        contents=None,
        **kwargs):
    '''
    Return a dictionary of what changes need to be made for a file

    CLI Example:

    .. code-block:: bash

        salt '*' file.check_managed_changes /etc/httpd/conf.d/httpd.conf salt://http/httpd.conf '{hash_type: 'md5', 'hsum': <md5sum>}' root, root, '755' jinja True None None base
    '''
    # If the source is a list then find which file exists
    source, source_hash = source_list(source,           # pylint: disable=W0633
                                      source_hash,
                                      saltenv)

    sfn = ''
    source_sum = None

    if contents is None:
        # Gather the source file from the server
        sfn, source_sum, comments = get_managed(
            name,
            template,
            source,
            source_hash,
            user,
            group,
            mode,
            saltenv,
            context,
            defaults,
            **kwargs)
        if comments:
            __clean_tmp(sfn)
            return False, comments
    changes = check_file_meta(name, sfn, source, source_sum, user,
                              group, mode, saltenv, contents)
    __clean_tmp(sfn)
    return changes


def check_file_meta(
        name,
        sfn,
        source,
        source_sum,
        user,
        group,
        mode,
        saltenv,
        contents=None):
    '''
    Check for the changes in the file metadata.

    CLI Example:

    .. code-block:: bash

        salt '*' file.check_file_meta /etc/httpd/conf.d/httpd.conf salt://http/httpd.conf '{hash_type: 'md5', 'hsum': <md5sum>}' root, root, '755' base

    .. note::

        Supported hash types include sha512, sha384, sha256, sha224, sha1, and
        md5.

    name
        Path to file destination

    sfn
        Template-processed source file contents

    source
        URL to file source

    source_sum
        File checksum information as a dictionary

        .. code-block:: yaml

            {hash_type: md5, hsum: <md5sum>}

    user
        Destination file user owner

    group
        Destination file group owner

    mode
        Destination file permissions mode

    saltenv
        Salt environment used to resolve source files

    contents
        File contents
    '''
    changes = {}
    if not source_sum:
        source_sum = dict()
    lstats = stats(name, hash_type=source_sum.get('hash_type', None), follow_symlinks=False)
    if not lstats:
        changes['newfile'] = name
        return changes
    if 'hsum' in source_sum:
        if source_sum['hsum'] != lstats['sum']:
            if not sfn and source:
                sfn = __salt__['cp.cache_file'](source, saltenv)
            if sfn:
                if __salt__['config.option']('obfuscate_templates'):
                    changes['diff'] = '<Obfuscated Template>'
                else:
                    # Check to see if the files are bins
                    bdiff = _binary_replace(name, sfn)
                    if bdiff:
                        changes['diff'] = bdiff
                    else:
                        with contextlib.nested(
                                salt.utils.fopen(sfn, 'r'),
                                salt.utils.fopen(name, 'r')) as (src, name_):
                            slines = src.readlines()
                            nlines = name_.readlines()
                        changes['diff'] = \
                            ''.join(difflib.unified_diff(nlines, slines))
            else:
                changes['sum'] = 'Checksum differs'

    if contents is not None:
        # Write a tempfile with the static contents
        tmp = salt.utils.mkstemp(text=True)
        with salt.utils.fopen(tmp, 'wb') as tmp_:
            tmp_.write(str(contents))
        # Compare the static contents with the named file
        with contextlib.nested(
                salt.utils.fopen(tmp, 'r'),
                salt.utils.fopen(name, 'r')) as (src, name_):
            slines = src.readlines()
            nlines = name_.readlines()
        if ''.join(nlines) != ''.join(slines):
            if __salt__['config.option']('obfuscate_templates'):
                changes['diff'] = '<Obfuscated Template>'
            else:
                if salt.utils.istextfile(name):
                    changes['diff'] = \
                        ''.join(difflib.unified_diff(nlines, slines))
                else:
                    changes['diff'] = 'Replace binary file with text file'

    if (user is not None
            and user != lstats['user']
            and user != lstats['uid']):
        changes['user'] = user
    if (group is not None
            and group != lstats['group']
            and group != lstats['gid']):
        changes['group'] = group
    # Normalize the file mode
    smode = __salt__['config.manage_mode'](lstats['mode'])
    mode = __salt__['config.manage_mode'](mode)
    if mode is not None and mode != smode:
        changes['mode'] = mode
    return changes


def get_diff(
        minionfile,
        masterfile,
        env=None,
        saltenv='base'):
    '''
    Return unified diff of file compared to file on master

    CLI Example:

    .. code-block:: bash

        salt '*' file.get_diff /home/fred/.vimrc salt://users/fred/.vimrc
    '''
    minionfile = os.path.expanduser(minionfile)

    ret = ''

    if isinstance(env, six.string_types):
        salt.utils.warn_until(
            'Boron',
            'Passing a salt environment should be done using \'saltenv\' not '
            '\'env\'. This functionality will be removed in Salt Boron.'
        )
        # Backwards compatibility
        saltenv = env

    if not os.path.exists(minionfile):
        ret = 'File {0} does not exist on the minion'.format(minionfile)
        return ret

    sfn = __salt__['cp.cache_file'](masterfile, saltenv)
    if sfn:
        with contextlib.nested(salt.utils.fopen(sfn, 'r'),
                               salt.utils.fopen(minionfile, 'r')) \
                as (src, name_):
            slines = src.readlines()
            nlines = name_.readlines()
        if ''.join(nlines) != ''.join(slines):
            bdiff = _binary_replace(minionfile, sfn)
            if bdiff:
                ret += bdiff
            else:
                ret += ''.join(difflib.unified_diff(nlines, slines,
                                                    minionfile, masterfile))
    else:
        ret = 'Failed to copy file from master'

    return ret


def manage_file(name,
                sfn,
                ret,
                source,
                source_sum,
                user,
                group,
                mode,
                saltenv,
                backup,
                makedirs=False,
                template=None,   # pylint: disable=W0613
                show_diff=True,
                contents=None,
                dir_mode=None,
                follow_symlinks=True):
    '''
    Checks the destination against what was retrieved with get_managed and
    makes the appropriate modifications (if necessary).

    name
        location to place the file

    sfn
        location of cached file on the minion

        This is the path to the file stored on the minion. This file is placed on the minion
        using cp.cache_file.  If the hash sum of that file matches the source_sum, we do not
        transfer the file to the minion again.

        This file is then grabbed and if it has template set, it renders the file to be placed
        into the correct place on the system using salt.files.utils.copyfile()

    ret
        The initial state return data structure. Pass in ``None`` to use the default structure.

    source
        file reference on the master

    source_hash
        sum hash for source

    user
        user owner

    group
        group owner

    backup
        backup_mode

    makedirs
        make directories if they do not exist

    template
        format of templating

    show_diff
        Include diff in state return

    contents:
        contents to be placed in the file

    dir_mode
        mode for directories created with makedirs

    CLI Example:

    .. code-block:: bash

        salt '*' file.manage_file /etc/httpd/conf.d/httpd.conf '' '{}' salt://http/httpd.conf '{hash_type: 'md5', 'hsum': <md5sum>}' root root '755' base ''

    .. versionchanged:: 2014.7.0
        ``follow_symlinks`` option added

    '''
    name = os.path.expanduser(name)

    if not ret:
        ret = {'name': name,
               'changes': {},
               'comment': '',
               'result': True}

    # Check changes if the target file exists
    if os.path.isfile(name) or os.path.islink(name):
        if os.path.islink(name) and follow_symlinks:
            real_name = os.path.realpath(name)
        else:
            real_name = name

        # Only test the checksums on files with managed contents
        if source and not (not follow_symlinks and os.path.islink(real_name)):
            name_sum = get_hash(real_name, source_sum['hash_type'])
        else:
            name_sum = None

        # Check if file needs to be replaced
        if source and (source_sum['hsum'] != name_sum or name_sum is None):
            if not sfn:
                sfn = __salt__['cp.cache_file'](source, saltenv)
            if not sfn:
                return _error(
                    ret, 'Source file \'{0}\' not found'.format(source))
            # If the downloaded file came from a non salt server or local source
            #  verify that it matches the intended sum value
            if _urlparse(source).scheme not in ('salt', ''):
                dl_sum = get_hash(sfn, source_sum['hash_type'])
                if dl_sum != source_sum['hsum']:
                    ret['comment'] = ('File sum set for file {0} of {1} does '
                                      'not match real sum of {2}'
                                      ).format(name,
                                               source_sum['hsum'],
                                               dl_sum)
                    ret['result'] = False
                    return ret

            # Print a diff equivalent to diff -u old new
            if __salt__['config.option']('obfuscate_templates'):
                ret['changes']['diff'] = '<Obfuscated Template>'
            elif not show_diff:
                ret['changes']['diff'] = '<show_diff=False>'
            else:
                # Check to see if the files are bins
                bdiff = _binary_replace(real_name, sfn)
                if bdiff:
                    ret['changes']['diff'] = bdiff
                else:
                    with contextlib.nested(
                            salt.utils.fopen(sfn, 'r'),
                            salt.utils.fopen(real_name, 'r')) as (src, name_):
                        slines = src.readlines()
                        nlines = name_.readlines()

                    sndiff = ''.join(difflib.unified_diff(nlines, slines))
                    if sndiff:
                        ret['changes']['diff'] = sndiff

            # Pre requisites are met, and the file needs to be replaced, do it
            try:
                salt.utils.files.copyfile(sfn,
                                    real_name,
                                    __salt__['config.backup_mode'](backup),
                                    __opts__['cachedir'])
            except IOError as io_error:
                __clean_tmp(sfn)
                return _error(
                    ret, 'Failed to commit change: {0}'.format(io_error))

        if contents is not None:
            # Write the static contents to a temporary file
            tmp = salt.utils.mkstemp(text=True)
            if salt.utils.is_windows():
                contents = os.linesep.join(contents.splitlines())
            with salt.utils.fopen(tmp, 'w') as tmp_:
                tmp_.write(str(contents))

            # Compare contents of files to know if we need to replace
            with contextlib.nested(
                    salt.utils.fopen(tmp, 'r'),
                    salt.utils.fopen(real_name, 'r')) as (src, name_):
                slines = src.readlines()
                nlines = name_.readlines()
                different = ''.join(slines) != ''.join(nlines)

            if different:
                if __salt__['config.option']('obfuscate_templates'):
                    ret['changes']['diff'] = '<Obfuscated Template>'
                elif not show_diff:
                    ret['changes']['diff'] = '<show_diff=False>'
                else:
                    if salt.utils.istextfile(real_name):
                        ret['changes']['diff'] = \
                            ''.join(difflib.unified_diff(nlines, slines))
                    else:
                        ret['changes']['diff'] = \
                            'Replace binary file with text file'

                # Pre requisites are met, the file needs to be replaced, do it
                try:
                    salt.utils.files.copyfile(tmp,
                                        real_name,
                                        __salt__['config.backup_mode'](backup),
                                        __opts__['cachedir'])
                except IOError as io_error:
                    __clean_tmp(tmp)
                    return _error(
                        ret, 'Failed to commit change: {0}'.format(io_error))
            __clean_tmp(tmp)

        # check for changing symlink to regular file here
        if os.path.islink(name) and not follow_symlinks:
            if not sfn:
                sfn = __salt__['cp.cache_file'](source, saltenv)
            if not sfn:
                return _error(
                    ret, 'Source file \'{0}\' not found'.format(source))
            # If the downloaded file came from a non salt server source verify
            # that it matches the intended sum value
            if _urlparse(source).scheme != 'salt':
                dl_sum = get_hash(sfn, source_sum['hash_type'])
                if dl_sum != source_sum['hsum']:
                    ret['comment'] = ('File sum set for file {0} of {1} does '
                                      'not match real sum of {2}'
                                      ).format(name,
                                               source_sum['hsum'],
                                               dl_sum)
                    ret['result'] = False
                    return ret

            try:
                salt.utils.files.copyfile(sfn,
                                    name,
                                    __salt__['config.backup_mode'](backup),
                                    __opts__['cachedir'])
            except IOError as io_error:
                __clean_tmp(sfn)
                return _error(
                    ret, 'Failed to commit change: {0}'.format(io_error))

            ret['changes']['diff'] = \
                'Replace symbolic link with regular file'

        ret, _ = check_perms(name, ret, user, group, mode, follow_symlinks)

        if ret['changes']:
            ret['comment'] = 'File {0} updated'.format(name)

        elif not ret['changes'] and ret['result']:
            ret['comment'] = u'File {0} is in the correct state'.format(name)
        if sfn:
            __clean_tmp(sfn)
        return ret
    else:  # target file does not exist
        contain_dir = os.path.dirname(name)

        def _set_mode_and_make_dirs(name, dir_mode, mode, user, group):
            # check for existence of windows drive letter
            if salt.utils.is_windows():
                drive, _ = os.path.splitdrive(name)
                if drive and not os.path.exists(drive):
                    __clean_tmp(sfn)
                    return _error(ret,
                                  '{0} drive not present'.format(drive))
            if dir_mode is None and mode is not None:
                # Add execute bit to each nonzero digit in the mode, if
                # dir_mode was not specified. Otherwise, any
                # directories created with makedirs_() below can't be
                # listed via a shell.
                mode_list = [x for x in str(mode)][-3:]
                for idx in range(len(mode_list)):
                    if mode_list[idx] != '0':
                        mode_list[idx] = str(int(mode_list[idx]) | 1)
                dir_mode = ''.join(mode_list)
            makedirs_(name, user=user,
                      group=group, mode=dir_mode)

        if source:
            # It is a new file, set the diff accordingly
            ret['changes']['diff'] = 'New file'
            # Apply the new file
            if not sfn:
                sfn = __salt__['cp.cache_file'](source, saltenv)
            if not sfn:
                return _error(
                    ret, 'Source file \'{0}\' not found'.format(source))
            # If the downloaded file came from a non salt server source verify
            # that it matches the intended sum value
            if _urlparse(source).scheme != 'salt':
                dl_sum = get_hash(sfn, source_sum['hash_type'])
                if dl_sum != source_sum['hsum']:
                    ret['comment'] = ('File sum set for file {0} of {1} does '
                                      'not match real sum of {2}'
                                      ).format(name,
                                               source_sum['hsum'],
                                               dl_sum)
                    ret['result'] = False
                    return ret
            if not os.path.isdir(contain_dir):
                if makedirs:
                    _set_mode_and_make_dirs(name, dir_mode, mode, user, group)
                else:
                    __clean_tmp(sfn)
                    # No changes actually made
                    ret['changes'].pop('diff', None)
                    return _error(ret, 'Parent directory not present')
        else:  # source != True
            if not os.path.isdir(contain_dir):
                if makedirs:
                    _set_mode_and_make_dirs(name, dir_mode, mode, user, group)
                else:
                    __clean_tmp(sfn)
                    # No changes actually made
                    ret['changes'].pop('diff', None)
                    return _error(ret, 'Parent directory not present')

            # Create the file, user rw-only if mode will be set to prevent
            # a small security race problem before the permissions are set
            if mode:
                current_umask = os.umask(0o77)

            # Create a new file when test is False and source is None
            if contents is None:
                if not __opts__['test']:
                    if touch(name):
                        ret['changes']['new'] = 'file {0} created'.format(name)
                        ret['comment'] = 'Empty file'
                    else:
                        return _error(
                            ret, 'Empty file {0} not created'.format(name)
                        )
            else:
                if not __opts__['test']:
                    if touch(name):
                        ret['changes']['diff'] = 'New file'
                    else:
                        return _error(
                            ret, 'File {0} not created'.format(name)
                        )

            if mode:
                os.umask(current_umask)

        if contents is not None:
            # Write the static contents to a temporary file
            tmp = salt.utils.mkstemp(text=True)
            if salt.utils.is_windows():
                contents = os.linesep.join(contents.splitlines())
            with salt.utils.fopen(tmp, 'w') as tmp_:
                tmp_.write(str(contents))
            # Copy into place
            salt.utils.files.copyfile(tmp,
                                name,
                                __salt__['config.backup_mode'](backup),
                                __opts__['cachedir'])
            __clean_tmp(tmp)
        # Now copy the file contents if there is a source file
        elif sfn:
            salt.utils.files.copyfile(sfn,
                                name,
                                __salt__['config.backup_mode'](backup),
                                __opts__['cachedir'])
            __clean_tmp(sfn)

        # This is a new file, if no mode specified, use the umask to figure
        # out what mode to use for the new file.
        if mode is None and not salt.utils.is_windows():
            # Get current umask
            mask = os.umask(0)
            os.umask(mask)
            # Calculate the mode value that results from the umask
            mode = oct((0o777 ^ mask) & 0o666)
        ret, _ = check_perms(name, ret, user, group, mode)

        if not ret['comment']:
            ret['comment'] = 'File ' + name + ' updated'

        if __opts__['test']:
            ret['comment'] = 'File ' + name + ' not updated'
        elif not ret['changes'] and ret['result']:
            ret['comment'] = 'File ' + name + ' is in the correct state'
        if sfn:
            __clean_tmp(sfn)
        return ret


def mkdir(dir_path,
          user=None,
          group=None,
          mode=None):
    '''
    Ensure that a directory is available.

    CLI Example:

    .. code-block:: bash

        salt '*' file.mkdir /opt/jetty/context
    '''
    dir_path = os.path.expanduser(dir_path)

    directory = os.path.normpath(dir_path)

    if not os.path.isdir(directory):
        # If a caller such as managed() is invoked  with makedirs=True, make
        # sure that any created dirs are created with the same user and group
        # to follow the principal of least surprise method.
        makedirs_perms(directory, user, group, mode)


def makedirs_(path,
              user=None,
              group=None,
              mode=None):
    '''
    Ensure that the directory containing this path is available.

    .. note::

        The path must end with a trailing slash otherwise the directory/directories
        will be created up to the parent directory. For example if path is
        ``/opt/code``, then it would be treated as ``/opt/`` but if the path
        ends with a trailing slash like ``/opt/code/``, then it would be
        treated as ``/opt/code/``.

    CLI Example:

    .. code-block:: bash

        salt '*' file.makedirs /opt/code/
    '''
    path = os.path.expanduser(path)

    # walk up the directory structure until we find the first existing
    # directory
    dirname = os.path.normpath(os.path.dirname(path))

    if os.path.isdir(dirname):
        # There's nothing for us to do
        msg = 'Directory \'{0}\' already exists'.format(dirname)
        log.debug(msg)
        return msg

    if os.path.exists(dirname):
        msg = 'The path \'{0}\' already exists and is not a directory'.format(
            dirname
        )
        log.debug(msg)
        return msg

    directories_to_create = []
    while True:
        if os.path.isdir(dirname):
            break

        directories_to_create.append(dirname)
        dirname = os.path.dirname(dirname)

    # create parent directories from the topmost to the most deeply nested one
    directories_to_create.reverse()
    for directory_to_create in directories_to_create:
        # all directories have the user, group and mode set!!
        log.debug('Creating directory: %s', directory_to_create)
        mkdir(directory_to_create, user=user, group=group, mode=mode)


def makedirs_perms(name,
                   user=None,
                   group=None,
                   mode='0755'):
    '''
    Taken and modified from os.makedirs to set user, group and mode for each
    directory created.

    CLI Example:

    .. code-block:: bash

        salt '*' file.makedirs_perms /opt/code
    '''
    name = os.path.expanduser(name)

    path = os.path
    head, tail = path.split(name)
    if not tail:
        head, tail = path.split(head)
    if head and tail and not path.exists(head):
        try:
            makedirs_perms(head, user, group, mode)
        except OSError as exc:
            # be happy if someone already created the path
            if exc.errno != errno.EEXIST:
                raise
        if tail == os.curdir:  # xxx/newdir/. exists if xxx/newdir exists
            return
    os.mkdir(name)
    check_perms(name,
                None,
                user,
                group,
                int('{0}'.format(mode)) if mode else None)


def get_devmm(name):
    '''
    Get major/minor info from a device

    CLI Example:

    .. code-block:: bash

       salt '*' file.get_devmm /dev/chr
    '''
    name = os.path.expanduser(name)

    if is_chrdev(name) or is_blkdev(name):
        stat_structure = os.stat(name)
        return (
                os.major(stat_structure.st_rdev),
                os.minor(stat_structure.st_rdev))
    else:
        return (0, 0)


def is_chrdev(name):
    '''
    Check if a file exists and is a character device.

    CLI Example:

    .. code-block:: bash

       salt '*' file.is_chrdev /dev/chr
    '''
    name = os.path.expanduser(name)

    stat_structure = None
    try:
        stat_structure = os.stat(name)
    except OSError as exc:
        if exc.errno == errno.ENOENT:
            # If the character device does not exist in the first place
            return False
        else:
            raise
    return stat.S_ISCHR(stat_structure.st_mode)


def mknod_chrdev(name,
                 major,
                 minor,
                 user=None,
                 group=None,
                 mode='0660'):
    '''
    .. versionadded:: 0.17.0

    Create a character device.

    CLI Example:

    .. code-block:: bash

       salt '*' file.mknod_chrdev /dev/chr 180 31
    '''
    name = os.path.expanduser(name)

    ret = {'name': name,
           'changes': {},
           'comment': '',
           'result': False}
    log.debug('Creating character device name:{0} major:{1} minor:{2} mode:{3}'
              .format(name, major, minor, mode))
    try:
        if __opts__['test']:
            ret['changes'] = {'new': 'Character device {0} created.'.format(name)}
            ret['result'] = None
        else:
            if os.mknod(name,
                        int(str(mode).lstrip('0Oo'), 8) | stat.S_IFCHR,
                        os.makedev(major, minor)) is None:
                ret['changes'] = {'new': 'Character device {0} created.'.format(name)}
                ret['result'] = True
    except OSError as exc:
        # be happy it is already there....however, if you are trying to change the
        # major/minor, you will need to unlink it first as os.mknod will not overwrite
        if exc.errno != errno.EEXIST:
            raise
        else:
            ret['comment'] = 'File {0} exists and cannot be overwritten'.format(name)
    # quick pass at verifying the permissions of the newly created character device
    check_perms(name,
                None,
                user,
                group,
                int('{0}'.format(mode)) if mode else None)
    return ret


def is_blkdev(name):
    '''
    Check if a file exists and is a block device.

    CLI Example:

    .. code-block:: bash

       salt '*' file.is_blkdev /dev/blk
    '''
    name = os.path.expanduser(name)

    stat_structure = None
    try:
        stat_structure = os.stat(name)
    except OSError as exc:
        if exc.errno == errno.ENOENT:
            # If the block device does not exist in the first place
            return False
        else:
            raise
    return stat.S_ISBLK(stat_structure.st_mode)


def mknod_blkdev(name,
                 major,
                 minor,
                 user=None,
                 group=None,
                 mode='0660'):
    '''
    .. versionadded:: 0.17.0

    Create a block device.

    CLI Example:

    .. code-block:: bash

       salt '*' file.mknod_blkdev /dev/blk 8 999
    '''
    name = os.path.expanduser(name)

    ret = {'name': name,
           'changes': {},
           'comment': '',
           'result': False}
    log.debug('Creating block device name:{0} major:{1} minor:{2} mode:{3}'
              .format(name, major, minor, mode))
    try:
        if __opts__['test']:
            ret['changes'] = {'new': 'Block device {0} created.'.format(name)}
            ret['result'] = None
        else:
            if os.mknod(name,
                        int(str(mode).lstrip('0Oo'), 8) | stat.S_IFBLK,
                        os.makedev(major, minor)) is None:
                ret['changes'] = {'new': 'Block device {0} created.'.format(name)}
                ret['result'] = True
    except OSError as exc:
        # be happy it is already there....however, if you are trying to change the
        # major/minor, you will need to unlink it first as os.mknod will not overwrite
        if exc.errno != errno.EEXIST:
            raise
        else:
            ret['comment'] = 'File {0} exists and cannot be overwritten'.format(name)
    # quick pass at verifying the permissions of the newly created block device
    check_perms(name,
                None,
                user,
                group,
                int('{0}'.format(mode)) if mode else None)
    return ret


def is_fifo(name):
    '''
    Check if a file exists and is a FIFO.

    CLI Example:

    .. code-block:: bash

       salt '*' file.is_fifo /dev/fifo
    '''
    name = os.path.expanduser(name)

    stat_structure = None
    try:
        stat_structure = os.stat(name)
    except OSError as exc:
        if exc.errno == errno.ENOENT:
            # If the fifo does not exist in the first place
            return False
        else:
            raise
    return stat.S_ISFIFO(stat_structure.st_mode)


def mknod_fifo(name,
               user=None,
               group=None,
               mode='0660'):
    '''
    .. versionadded:: 0.17.0

    Create a FIFO pipe.

    CLI Example:

    .. code-block:: bash

       salt '*' file.mknod_fifo /dev/fifo
    '''
    name = os.path.expanduser(name)

    ret = {'name': name,
           'changes': {},
           'comment': '',
           'result': False}
    log.debug('Creating FIFO name: {0}'.format(name))
    try:
        if __opts__['test']:
            ret['changes'] = {'new': 'Fifo pipe {0} created.'.format(name)}
            ret['result'] = None
        else:
            if os.mkfifo(name, int(str(mode).lstrip('0Oo'), 8)) is None:
                ret['changes'] = {'new': 'Fifo pipe {0} created.'.format(name)}
                ret['result'] = True
    except OSError as exc:
        # be happy it is already there
        if exc.errno != errno.EEXIST:
            raise
        else:
            ret['comment'] = 'File {0} exists and cannot be overwritten'.format(name)
    # quick pass at verifying the permissions of the newly created fifo
    check_perms(name,
                None,
                user,
                group,
                int('{0}'.format(mode)) if mode else None)
    return ret


def mknod(name,
          ntype,
          major=0,
          minor=0,
          user=None,
          group=None,
          mode='0600'):
    '''
    .. versionadded:: 0.17.0

    Create a block device, character device, or fifo pipe.
    Identical to the gnu mknod.

    CLI Examples:

    .. code-block:: bash

        salt '*' file.mknod /dev/chr c 180 31
        salt '*' file.mknod /dev/blk b 8 999
        salt '*' file.nknod /dev/fifo p
    '''
    ret = False
    makedirs_(name, user, group)
    if ntype == 'c':
        ret = mknod_chrdev(name, major, minor, user, group, mode)
    elif ntype == 'b':
        ret = mknod_blkdev(name, major, minor, user, group, mode)
    elif ntype == 'p':
        ret = mknod_fifo(name, user, group, mode)
    else:
        raise SaltInvocationError(
            'Node type unavailable: \'{0}\'. Available node types are '
            'character (\'c\'), block (\'b\'), and pipe (\'p\').'.format(ntype)
        )
    return ret


def list_backups(path, limit=None):
    '''
    .. versionadded:: 0.17.0

    Lists the previous versions of a file backed up using Salt's :doc:`file
    state backup </ref/states/backup_mode>` system.

    path
        The path on the minion to check for backups
    limit
        Limit the number of results to the most recent N backups

    CLI Example:

    .. code-block:: bash

        salt '*' file.list_backups /foo/bar/baz.txt
    '''
    path = os.path.expanduser(path)

    try:
        limit = int(limit)
    except TypeError:
        pass
    except ValueError:
        log.error('file.list_backups: \'limit\' value must be numeric')
        limit = None

    bkroot = _get_bkroot()
    parent_dir, basename = os.path.split(path)
    if salt.utils.is_windows():
        # ':' is an illegal filesystem path character on Windows
        src_dir = parent_dir.replace(':', '_')
    else:
        src_dir = parent_dir[1:]
    # Figure out full path of location of backup file in minion cache
    bkdir = os.path.join(bkroot, src_dir)

    if not os.path.isdir(bkdir):
        return {}

    files = {}
    for fname in [x for x in os.listdir(bkdir)
                  if os.path.isfile(os.path.join(bkdir, x))]:
        if salt.utils.is_windows():
            # ':' is an illegal filesystem path character on Windows
            strpfmt = '{0}_%a_%b_%d_%H-%M-%S_%f_%Y'.format(basename)
        else:
            strpfmt = '{0}_%a_%b_%d_%H:%M:%S_%f_%Y'.format(basename)
        try:
            timestamp = datetime.datetime.strptime(fname, strpfmt)
        except ValueError:
            # File didn't match the strp format string, so it's not a backup
            # for this file. Move on to the next one.
            continue
        if salt.utils.is_windows():
            str_format = '%a %b %d %Y %H-%M-%S.%f'
        else:
            str_format = '%a %b %d %Y %H:%M:%S.%f'
        files.setdefault(timestamp, {})['Backup Time'] = \
            timestamp.strftime(str_format)
        location = os.path.join(bkdir, fname)
        files[timestamp]['Size'] = os.stat(location).st_size
        files[timestamp]['Location'] = location

    return dict(list(zip(
        list(range(len(files))),
        [files[x] for x in sorted(files, reverse=True)[:limit]]
    )))

list_backup = salt.utils.alias_function(list_backups, 'list_backup')


def list_backups_dir(path, limit=None):
    '''
    Lists the previous versions of a directory backed up using Salt's :doc:`file
    state backup </ref/states/backup_mode>` system.

    path
        The directory on the minion to check for backups
    limit
        Limit the number of results to the most recent N backups

    CLI Example:

    .. code-block:: bash

        salt '*' file.list_backups_dir /foo/bar/baz/
    '''
    path = os.path.expanduser(path)

    try:
        limit = int(limit)
    except TypeError:
        pass
    except ValueError:
        log.error('file.list_backups_dir: \'limit\' value must be numeric')
        limit = None

    bkroot = _get_bkroot()
    parent_dir, basename = os.path.split(path)
    # Figure out full path of location of backup folder in minion cache
    bkdir = os.path.join(bkroot, parent_dir[1:])

    if not os.path.isdir(bkdir):
        return {}

    files = {}
    f = dict([(i, len(list(n))) for i, n in itertools.groupby([x.split("_")[0] for x in sorted(os.listdir(bkdir))])])
    ff = os.listdir(bkdir)
    for i, n in six.iteritems(f):
        ssfile = {}
        for x in sorted(ff):
            basename = x.split('_')[0]
            if i == basename:
                strpfmt = '{0}_%a_%b_%d_%H:%M:%S_%f_%Y'.format(basename)
                try:
                    timestamp = datetime.datetime.strptime(x, strpfmt)
                except ValueError:
                    # Folder didn't match the strp format string, so it's not a backup
                    # for this folder. Move on to the next one.
                    continue
                ssfile.setdefault(timestamp, {})['Backup Time'] = \
                    timestamp.strftime('%a %b %d %Y %H:%M:%S.%f')
                location = os.path.join(bkdir, x)
                ssfile[timestamp]['Size'] = os.stat(location).st_size
                ssfile[timestamp]['Location'] = location

        sfiles = dict(list(zip(list(range(n)), [ssfile[x] for x in sorted(ssfile, reverse=True)[:limit]])))
        sefiles = {i: sfiles}
        files.update(sefiles)
    return files


def restore_backup(path, backup_id):
    '''
    .. versionadded:: 0.17.0

    Restore a previous version of a file that was backed up using Salt's
    :doc:`file state backup </ref/states/backup_mode>` system.

    path
        The path on the minion to check for backups
    backup_id
        The numeric id for the backup you wish to restore, as found using
        :mod:`file.list_backups <salt.modules.file.list_backups>`

    CLI Example:

    .. code-block:: bash

        salt '*' file.restore_backup /foo/bar/baz.txt 0
    '''
    path = os.path.expanduser(path)

    # Note: This only supports minion backups, so this function will need to be
    # modified if/when master backups are implemented.
    ret = {'result': False,
           'comment': 'Invalid backup_id \'{0}\''.format(backup_id)}
    try:
        if len(str(backup_id)) == len(str(int(backup_id))):
            backup = list_backups(path)[int(backup_id)]
        else:
            return ret
    except ValueError:
        return ret
    except KeyError:
        ret['comment'] = 'backup_id \'{0}\' does not exist for ' \
                         '{1}'.format(backup_id, path)
        return ret

    salt.utils.backup_minion(path, _get_bkroot())
    try:
        shutil.copyfile(backup['Location'], path)
    except IOError as exc:
        ret['comment'] = \
            'Unable to restore {0} to {1}: ' \
            '{2}'.format(backup['Location'], path, exc)
        return ret
    else:
        ret['result'] = True
        ret['comment'] = 'Successfully restored {0} to ' \
                         '{1}'.format(backup['Location'], path)

    # Try to set proper ownership
    if not salt.utils.is_windows():
        try:
            fstat = os.stat(path)
        except (OSError, IOError):
            ret['comment'] += ', but was unable to set ownership'
        else:
            os.chown(path, fstat.st_uid, fstat.st_gid)

    return ret


def delete_backup(path, backup_id):
    '''
    .. versionadded:: 0.17.0

    Delete a previous version of a file that was backed up using Salt's
    :doc:`file state backup </ref/states/backup_mode>` system.

    path
        The path on the minion to check for backups
    backup_id
        The numeric id for the backup you wish to delete, as found using
        :mod:`file.list_backups <salt.modules.file.list_backups>`

    CLI Example:

    .. code-block:: bash

        salt '*' file.delete_backup /var/cache/salt/minion/file_backup/home/foo/bar/baz.txt 0
    '''
    path = os.path.expanduser(path)

    ret = {'result': False,
           'comment': 'Invalid backup_id \'{0}\''.format(backup_id)}
    try:
        if len(str(backup_id)) == len(str(int(backup_id))):
            backup = list_backups(path)[int(backup_id)]
        else:
            return ret
    except ValueError:
        return ret
    except KeyError:
        ret['comment'] = 'backup_id \'{0}\' does not exist for ' \
                         '{1}'.format(backup_id, path)
        return ret

    try:
        os.remove(backup['Location'])
    except IOError as exc:
        ret['comment'] = 'Unable to remove {0}: {1}'.format(backup['Location'],
                                                            exc)
    else:
        ret['result'] = True
        ret['comment'] = 'Successfully removed {0}'.format(backup['Location'])

    return ret

remove_backup = salt.utils.alias_function(delete_backup, 'remove_backup')


def grep(path,
         pattern,
         *opts):
    '''
    Grep for a string in the specified file

    .. note::
        This function's return value is slated for refinement in future
        versions of Salt

    path
        Path to the file to be searched

        .. note::
            Globbing is supported (i.e. ``/var/log/foo/*.log``, but if globbing
            is being used then the path should be quoted to keep the shell from
            attempting to expand the glob expression.

    pattern
        Pattern to match. For example: ``test``, or ``a[0-5]``

    opts
        Additional command-line flags to pass to the grep command. For example:
        ``-v``, or ``-i -B2``

        .. note::
            The options should come after a double-dash (as shown in the
            examples below) to keep Salt's own argument parser from
            interpreting them.

    CLI Example:

    .. code-block:: bash

        salt '*' file.grep /etc/passwd nobody
        salt '*' file.grep /etc/sysconfig/network-scripts/ifcfg-eth0 ipaddr -- -i
        salt '*' file.grep /etc/sysconfig/network-scripts/ifcfg-eth0 ipaddr -- -i -B2
        salt '*' file.grep "/etc/sysconfig/network-scripts/*" ipaddr -- -i -l
    '''
    path = os.path.expanduser(path)

    split_opts = []
    for opt in opts:
        try:
            opt = salt.utils.shlex_split(opt)
        except AttributeError:
            opt = salt.utils.shlex_split(str(opt))
        if len(opt) > 1:
            salt.utils.warn_until(
                'Carbon',
                'Additional command line options for file.grep should be '
                'passed one at a time, please do not pass more than one in a '
                'single argument.'
            )
        split_opts.extend(opt)

    cmd = ['grep'] + split_opts + [pattern, path]
    try:
        ret = __salt__['cmd.run_all'](cmd, python_shell=False)
    except (IOError, OSError) as exc:
        raise CommandExecutionError(exc.strerror)

    return ret


def open_files(by_pid=False):
    '''
    Return a list of all physical open files on the system.

    CLI Examples:

    .. code-block:: bash

        salt '*' file.open_files
        salt '*' file.open_files by_pid=True
    '''
    # First we collect valid PIDs
    pids = {}
    procfs = os.listdir('/proc/')
    for pfile in procfs:
        try:
            pids[int(pfile)] = []
        except ValueError:
            # Not a valid PID, move on
            pass

    # Then we look at the open files for each PID
    files = {}
    for pid in pids:
        ppath = '/proc/{0}'.format(pid)
        try:
            tids = os.listdir('{0}/task'.format(ppath))
        except OSError:
            continue

        # Collect the names of all of the file descriptors
        fd_ = []

        #try:
        #    fd_.append(os.path.realpath('{0}/task/{1}exe'.format(ppath, tid)))
        #except:
        #    pass

        for fpath in os.listdir('{0}/fd'.format(ppath)):
            fd_.append('{0}/fd/{1}'.format(ppath, fpath))

        for tid in tids:
            try:
                fd_.append(
                    os.path.realpath('{0}/task/{1}/exe'.format(ppath, tid))
                )
            except OSError:
                continue

            for tpath in os.listdir('{0}/task/{1}/fd'.format(ppath, tid)):
                fd_.append('{0}/task/{1}/fd/{2}'.format(ppath, tid, tpath))

        fd_ = sorted(set(fd_))

        # Loop through file descriptors and return useful data for each file
        for fdpath in fd_:
            # Sometimes PIDs and TIDs disappear before we can query them
            try:
                name = os.path.realpath(fdpath)
                # Running stat on the file cuts out all of the sockets and
                # deleted files from the list
                os.stat(name)
            except OSError:
                continue

            if name not in files:
                files[name] = [pid]
            else:
                # We still want to know which PIDs are using each file
                files[name].append(pid)
                files[name] = sorted(set(files[name]))

            pids[pid].append(name)
            pids[pid] = sorted(set(pids[pid]))

    if by_pid:
        return pids
    return files


def pardir():
    '''
    Return the relative parent directory path symbol for underlying OS

    .. versionadded:: 2014.7.0

    This can be useful when constructing Salt Formulas.

    .. code-block:: yaml

        {% set pardir = salt['file.pardir']() %}
        {% set final_path = salt['file.join']('subdir', pardir, 'confdir') %}

    CLI Example:

    .. code-block:: bash

        salt '*' file.pardir
    '''
    return os.path.pardir


def normpath(path):
    '''
    Returns Normalize path, eliminating double slashes, etc.

    .. versionadded:: 2015.5.0

    This can be useful at the CLI but is frequently useful when scripting.

    .. code-block:: yaml

        {%- from salt['file.normpath'](tpldir + '/../vars.jinja') import parent_vars %}

    CLI Example:

    .. code-block:: bash

        salt '*' file.normpath 'a/b/c/..'
    '''
    return os.path.normpath(path)


def basename(path):
    '''
    Returns the final component of a pathname

    .. versionadded:: 2015.5.0

    This can be useful at the CLI but is frequently useful when scripting.

    .. code-block:: yaml

        {%- set filename = salt['file.basename'](source_file) %}

    CLI Example:

    .. code-block:: bash

        salt '*' file.basename 'test/test.config'
    '''
    return os.path.basename(path)


def dirname(path):
    '''
    Returns the directory component of a pathname

    .. versionadded:: 2015.5.0

    This can be useful at the CLI but is frequently useful when scripting.

    .. code-block:: yaml

        {%- from salt['file.dirname'](tpldir) + '/vars.jinja' import parent_vars %}

    CLI Example:

    .. code-block:: bash

        salt '*' file.dirname 'test/path/filename.config'
    '''
    return os.path.dirname(path)


def join(*args):
    '''
    Return a normalized file system path for the underlying OS

    .. versionadded:: 2014.7.0

    This can be useful at the CLI but is frequently useful when scripting
    combining path variables:

    .. code-block:: yaml

        {% set www_root = '/var' %}
        {% set app_dir = 'myapp' %}

        myapp_config:
          file:
            - managed
            - name: {{ salt['file.join'](www_root, app_dir, 'config.yaml') }}

    CLI Example:

    .. code-block:: bash

        salt '*' file.join '/' 'usr' 'local' 'bin'
    '''
    return os.path.join(*args)


def move(src, dst):
    '''
    Move a file or directory

    CLI Example:

    .. code-block:: bash

        salt '*' file.move /path/to/src /path/to/dst
    '''
    src = os.path.expanduser(src)
    dst = os.path.expanduser(dst)

    if not os.path.isabs(src):
        raise SaltInvocationError('Source path must be absolute.')

    if not os.path.isabs(dst):
        raise SaltInvocationError('Destination path must be absolute.')

    ret = {
        'result': True,
        'comment': "'{0}' moved to '{1}'".format(src, dst),
    }

    try:
        shutil.move(src, dst)
    except (OSError, IOError) as exc:
        raise CommandExecutionError(
            "Unable to move '{0}' to '{1}': {2}".format(src, dst, exc)
        )

    return ret


def diskusage(path):
    '''
    Recursively calculate disk usage of path and return it
    in bytes

    CLI Example:

    .. code-block:: bash

        salt '*' file.diskusage /path/to/check
    '''

    total_size = 0
    seen = set()
    if os.path.isfile(path):
        stat_structure = os.stat(path)
        ret = stat_structure.st_size
        return ret

    for dirpath, dirnames, filenames in os.walk(path):
        for f in filenames:
            fp = os.path.join(dirpath, f)

            try:
                stat_structure = os.stat(fp)
            except OSError:
                continue

            if stat_structure.st_ino in seen:
                continue

            seen.add(stat_structure.st_ino)

            total_size += stat_structure.st_size

    ret = total_size
    return ret<|MERGE_RESOLUTION|>--- conflicted
+++ resolved
@@ -1706,15 +1706,9 @@
     prepend_if_not_found : False
         .. versionadded:: 2014.7.0
 
-<<<<<<< HEAD
-        If pattern is not found and set to ``True``
-        then, the content will be prepended to the file.
-        Default is ``False``
-=======
         If set to ``True`` and pattern is not found, then the content will be
         prepended to the file.
 
->>>>>>> f4118be6
     not_found_content
         .. versionadded:: 2014.7.0
 
