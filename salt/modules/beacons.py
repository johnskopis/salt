--- conflicted
+++ resolved
@@ -118,12 +118,8 @@
             if res:
                 event_ret = event_bus.get_event(
                     tag='/salt/minion/minion_beacons_list_available_complete',
-<<<<<<< HEAD
-                    wait=kwargs.get('timeout', 30))
-=======
                     wait=default_event_wait,
                 )
->>>>>>> 209e4fb0
                 if event_ret and event_ret['complete']:
                     beacons = event_ret['beacons']
     except KeyError:
@@ -199,12 +195,8 @@
                 if res:
                     event_ret = event_bus.get_event(
                        tag='/salt/minion/minion_beacon_validation_complete',
-<<<<<<< HEAD
-                       wait=kwargs.get('timeout', 30))
-=======
                        wait=default_event_wait,
                     )
->>>>>>> 209e4fb0
                     valid = event_ret['valid']
                     vcomment = event_ret['vcomment']
 
@@ -228,12 +220,8 @@
                 if res:
                     event_ret = event_bus.get_event(
                         tag='/salt/minion/minion_beacon_add_complete',
-<<<<<<< HEAD
-                        wait=kwargs.get('timeout', 30))
-=======
                         wait=default_event_wait,
                     )
->>>>>>> 209e4fb0
                     if event_ret and event_ret['complete']:
                         beacons = event_ret['beacons']
                         if name in beacons and beacons[name] == beacon_data:
@@ -293,13 +281,9 @@
                                               'func': 'validate_beacon'},
                                              'manage_beacons')
                 if res:
-<<<<<<< HEAD
                     event_ret = event_bus.get_event(
                             tag='/salt/minion/minion_beacon_validation_complete',
-                            wait=kwargs.get('timeout', 30))
-=======
-                    event_ret = event_bus.get_event(tag='/salt/minion/minion_beacon_validation_complete', wait=default_event_wait)
->>>>>>> 209e4fb0
+                            wait=default_event_wait)
                     valid = event_ret['valid']
                     vcomment = event_ret['vcomment']
 
@@ -342,8 +326,7 @@
         ret['changes']['diff'] = ''.join(_diff)
 
         try:
-<<<<<<< HEAD
-            with salt.utils.event.get_event('minion', opts=__opts__) as event_bus:
+            with salt.utils.event.get_event('minion', opts=__opts__, listen=True) as event_bus:
                 res = __salt__['event.fire']({'name': name,
                                               'beacon_data': beacon_data,
                                               'func': 'modify'},
@@ -351,13 +334,7 @@
                 if res:
                     event_ret = event_bus.get_event(
                         tag='/salt/minion/minion_beacon_modify_complete',
-                        wait=kwargs.get('timeout', 30))
-=======
-            with salt.utils.event.get_event('minion', opts=__opts__, listen=True) as event_bus:
-                res = __salt__['event.fire']({'name': name, 'beacon_data': beacon_data, 'func': 'modify'}, 'manage_beacons')
-                if res:
-                    event_ret = event_bus.get_event(tag='/salt/minion/minion_beacon_modify_complete', wait=default_event_wait)
->>>>>>> 209e4fb0
+                        wait=default_event_wait)
                     if event_ret and event_ret['complete']:
                         beacons = event_ret['beacons']
                         if name in beacons and beacons[name] == beacon_data:
@@ -408,21 +385,14 @@
         ret['comment'] = 'Beacon: {0} would be deleted.'.format(name)
     else:
         try:
-<<<<<<< HEAD
-            with salt.utils.event.get_event('minion', opts=__opts__) as event_bus:
+            with salt.utils.event.get_event('minion', opts=__opts__, listen=True) as event_bus:
                 res = __salt__['event.fire']({'name': name,
                                               'func': 'delete'},
                                              'manage_beacons')
                 if res:
                     event_ret = event_bus.get_event(
                         tag='/salt/minion/minion_beacon_delete_complete',
-                        wait=kwargs.get('timeout', 30))
-=======
-            with salt.utils.event.get_event('minion', opts=__opts__, listen=True) as event_bus:
-                res = __salt__['event.fire']({'name': name, 'func': 'delete'}, 'manage_beacons')
-                if res:
-                    event_ret = event_bus.get_event(tag='/salt/minion/minion_beacon_delete_complete', wait=default_event_wait)
->>>>>>> 209e4fb0
+                        wait=default_event_wait)
                     if event_ret and event_ret['complete']:
                         beacons = event_ret['beacons']
                         if name not in beacons:
@@ -618,21 +588,14 @@
             return ret
 
         try:
-<<<<<<< HEAD
-            with salt.utils.event.get_event('minion', opts=__opts__) as event_bus:
+            with salt.utils.event.get_event('minion', opts=__opts__, listen=True) as event_bus:
                 res = __salt__['event.fire']({'func': 'enable_beacon',
                                               'name': name},
                                              'manage_beacons')
                 if res:
                     event_ret = event_bus.get_event(
                         tag='/salt/minion/minion_beacon_enabled_complete',
-                        wait=kwargs.get('timeout', 30))
-=======
-            with salt.utils.event.get_event('minion', opts=__opts__, listen=True) as event_bus:
-                res = __salt__['event.fire']({'func': 'enable_beacon', 'name': name}, 'manage_beacons')
-                if res:
-                    event_ret = event_bus.get_event(tag='/salt/minion/minion_beacon_enabled_complete', wait=default_event_wait)
->>>>>>> 209e4fb0
+                        wait=default_event_wait)
                     if event_ret and event_ret['complete']:
                         beacons = event_ret['beacons']
                         beacon_config_dict = _get_beacon_config_dict(beacons[name])
@@ -647,19 +610,12 @@
                                              'minion.'.format(name)
                     elif event_ret:
                         ret['result'] = False
-<<<<<<< HEAD
                         ret['comment'] = event_ret['comment']
                     else:
                         ret['result'] = False
-                        ret['comment'] = 'Did not receive the manage event ' \
+                        ret['comment'] = 'Did not receive the enable beacon event ' \
                                          'before the timeout of {0}s' \
-                                         ''.format(kwargs.get('timeout', 30))
-=======
-                        if event_ret is not None:
-                            ret['comment'] = event_ret['comment']
-                        else:
-                            ret['comment'] = 'Beacon enabled event never received'
->>>>>>> 209e4fb0
+                                         ''.format(default_event_wait)
                     return ret
         except KeyError:
             # Effectively a no-op, since we can't really return without an event
@@ -706,21 +662,14 @@
             return ret
 
         try:
-<<<<<<< HEAD
-            with salt.utils.event.get_event('minion', opts=__opts__) as event_bus:
+            with salt.utils.event.get_event('minion', opts=__opts__, listen=True) as event_bus:
                 res = __salt__['event.fire']({'func': 'disable_beacon',
                                               'name': name},
                                              'manage_beacons')
                 if res:
                     event_ret = event_bus.get_event(
                         tag='/salt/minion/minion_beacon_disabled_complete',
-                        wait=kwargs.get('timeout', 30))
-=======
-            with salt.utils.event.get_event('minion', opts=__opts__, listen=True) as event_bus:
-                res = __salt__['event.fire']({'func': 'disable_beacon', 'name': name}, 'manage_beacons')
-                if res:
-                    event_ret = event_bus.get_event(tag='/salt/minion/minion_beacon_disabled_complete', wait=default_event_wait)
->>>>>>> 209e4fb0
+                        wait=default_event_wait)
                     if event_ret and event_ret['complete']:
                         beacons = event_ret['beacons']
                         beacon_config_dict = _get_beacon_config_dict(beacons[name])
@@ -734,19 +683,12 @@
                             ret['comment'] = 'Failed to disable beacon on minion.'
                     elif event_ret:
                         ret['result'] = False
-<<<<<<< HEAD
                         ret['comment'] = event_ret['comment']
                     else:
                         ret['result'] = False
-                        ret['comment'] = 'Did not receive the manage event ' \
+                        ret['comment'] = 'Did not receive the disable beacon event ' \
                                          'before the timeout of {0}s' \
-                                         ''.format(kwargs.get('timeout', 30))
-=======
-                        if event_ret is not None:
-                            ret['comment'] = event_ret['comment']
-                        else:
-                            ret['comment'] = 'Beacon disabled event never received'
->>>>>>> 209e4fb0
+                                         ''.format(default_event_wait)
                     return ret
         except KeyError:
             # Effectively a no-op, since we can't really return without an event
@@ -778,31 +720,20 @@
             with salt.utils.event.get_event('minion', opts=__opts__, listen=True) as event_bus:
                 res = __salt__['event.fire']({'func': 'reset'}, 'manage_beacons')
                 if res:
-<<<<<<< HEAD
                     event_ret = event_bus.get_event(
                         tag='/salt/minion/minion_beacon_reset_complete',
-                        wait=kwargs.get('timeout', 30))
-=======
-                    event_ret = event_bus.get_event(tag='/salt/minion/minion_beacon_reset_complete', wait=default_event_wait)
->>>>>>> 209e4fb0
+                        wait=default_event_wait)
                     if event_ret and event_ret['complete']:
                         ret['result'] = True
                         ret['comment'] = 'Beacon configuration reset.'
                     elif event_ret:
                         ret['result'] = False
-<<<<<<< HEAD
                         ret['comment'] = event_ret['comment']
                     else:
                         ret['result'] = False
-                        ret['comment'] = 'Did not receive the manage event ' \
+                        ret['comment'] = 'Did not receive the reset beacon event ' \
                                          'before the timeout of {0}s' \
-                                         ''.format(kwargs.get('timeout', 30))
-=======
-                        if ret is not None:
-                            ret['comment'] = event_ret['comment']
-                        else:
-                            ret['comment'] = 'Beacon reset event never received'
->>>>>>> 209e4fb0
+                                         ''.format(default_event_wait)
                     return ret
         except KeyError:
             # Effectively a no-op, since we can't really return without an event
