# -*- coding: utf-8 -*-
'''
    :codeauthor: :email:`Jayesh Kariya <jayeshk@saltstack.com>`
'''

# Import Python libs
from __future__ import absolute_import

# Import Salt Testing Libs
<<<<<<< HEAD
from salttesting import TestCase
from salttesting.mock import MagicMock, patch
=======
from salttesting import TestCase, skipIf
from salttesting.mock import MagicMock, patch, NO_MOCK, NO_MOCK_REASON
#-------- from salt.exceptions import SaltInvocationError, CommandExecutionError
>>>>>>> 19c7a6d5

# Import Salt Libs
from salt.modules import groupadd

# Import python Libs
import grp


@skipIf(NO_MOCK, NO_MOCK_REASON)
class GroupAddTestCase(TestCase):
    '''
    TestCase for salt.modules.groupadd
    '''
    groupadd.__grains__ = {}
    groupadd.__salt__ = {}
    groupadd.__context__ = {}
    mock_group = {'passwd': '*', 'gid': 0, 'name': 'test', 'members': ['root']}
    mock_getgrnam = grp.struct_group(('foo', '*', 20, ['test']))

    # 'add' function tests: 1

    def test_add(self):
        '''
        Tests if specified group was added
        '''
        mock = MagicMock(return_value={'retcode': 0})
        with patch.dict(groupadd.__salt__, {'cmd.run_all': mock}):
            self.assertTrue(groupadd.add('test', 100))

        with patch.dict(groupadd.__grains__, {'kernel': 'Linux'}):
            with patch.dict(groupadd.__salt__, {'cmd.run_all': mock}):
                self.assertTrue(groupadd.add('test', 100, True))

    # 'info' function tests: 1

    @patch('grp.getgrnam', MagicMock(return_value=mock_getgrnam))
    def test_info(self):
        '''
        Tests the return of group information
        '''
        ret = {'passwd': '*', 'gid': 20, 'name': 'foo', 'members': ['test']}
        self.assertEqual(groupadd.info('foo'), ret)

    # '_format_info' function tests: 1

    @patch('salt.modules.groupadd._format_info',
           MagicMock(return_value=mock_group))
    def test_format_info(self):
        '''
        Tests the formatting of returned group information
        '''
        data = grp.struct_group(('wheel', '*', 0, ['root']))
        ret = {'passwd': '*', 'gid': 0, 'name': 'test', 'members': ['root']}
        self.assertDictEqual(groupadd._format_info(data), ret)

    # 'getent' function tests: 1

    @patch('grp.getgrall', MagicMock(return_value=[mock_getgrnam]))
    def test_getent(self):
        '''
        Tests the return of information on all groups
        '''
        ret = [{'passwd': '*', 'gid': 20, 'name': 'foo', 'members': ['test']}]
        self.assertEqual(groupadd.getent(), ret)

    # 'chgid' function tests: 2

    def test_chgid_gid_same(self):
        '''
        Tests if the group id is the same as argument
        '''
        mock_pre_gid = MagicMock(return_value=10)
        with patch.dict(groupadd.__salt__,
                        {'file.group_to_gid': mock_pre_gid}):
            self.assertTrue(groupadd.chgid('test', 10))

    def test_chgid(self):
        '''
        Tests the gid for a named group was changed
        '''
        mock_pre_gid = MagicMock(return_value=0)
        mock_cmdrun = MagicMock(return_value=0)
        with patch.dict(groupadd.__salt__,
                        {'file.group_to_gid': mock_pre_gid}):
            with patch.dict(groupadd.__salt__, {'cmd.run': mock_cmdrun}):
                self.assertFalse(groupadd.chgid('test', 500))

    # 'delete' function tests: 1

    def test_delete(self):
        '''
        Tests if the specified group was deleted
        '''
        mock_ret = MagicMock(return_value={'retcode': 0})
        with patch.dict(groupadd.__salt__, {'cmd.run_all': mock_ret}):
            self.assertTrue(groupadd.delete('test'))

    # 'adduser' function tests: 1

    def test_adduser(self):
        '''
        Tests if specified user gets added in the group.
        '''
        mock = MagicMock(return_value={'retcode': 0})
        with patch.dict(groupadd.__grains__, {'kernel': 'Linux'}):
            with patch.dict(groupadd.__salt__, {'cmd.retcode': mock}):
                self.assertFalse(groupadd.adduser('test', 'root'))

        with patch.dict(groupadd.__grains__, {'kernel': ''}):
            with patch.dict(groupadd.__salt__, {'cmd.retcode': mock}):
                self.assertFalse(groupadd.adduser('test', 'root'))

    # 'deluser' function tests: 1

    def test_deluser(self):
        '''
        Tests if specified user gets deleted from the group.
        '''
        mock_ret = MagicMock(return_value={'retcode': 0})
        mock_info = MagicMock(return_value={'passwd': '*',
                                              'gid': 0,
                                              'name': 'test',
                                              'members': ['root']})
        with patch.dict(groupadd.__grains__, {'kernel': 'Linux'}):
            with patch.dict(groupadd.__salt__, {'cmd.retcode': mock_ret,
                                                'group.info': mock_info}):
                self.assertFalse(groupadd.deluser('test', 'root'))

        mock_stdout = MagicMock(return_value={'cmd.run_stdout': 1})
        with patch.dict(groupadd.__grains__, {'kernel': 'OpenBSD'}):
            with patch.dict(groupadd.__salt__, {'cmd.retcode': mock_ret,
                                                'group.info': mock_info,
                                                'cmd.run_stdout': mock_stdout}):
                self.assertTrue(groupadd.deluser('foo', 'root'))

    # 'deluser' function tests: 1

    def test_members(self):
        '''
        Tests if members of the group, get replaced with a provided list.
        '''
        mock_ret = MagicMock(return_value={'retcode': 0})
        mock_info = MagicMock(return_value={'passwd': '*',
                                              'gid': 0,
                                              'name': 'test',
                                              'members': ['root']})
        with patch.dict(groupadd.__grains__, {'kernel': 'Linux'}):
            with patch.dict(groupadd.__salt__, {'cmd.retcode': mock_ret,
                                                'group.info': mock_info}):
                self.assertFalse(groupadd.members('test', ['foo']))

        mock_stdout = MagicMock(return_value={'cmd.run_stdout': 1})
        mock = MagicMock()
        with patch.dict(groupadd.__grains__, {'kernel': 'OpenBSD'}):
            with patch.dict(groupadd.__salt__, {'cmd.retcode': mock_ret,
                                                'group.info': mock_info,
                                                 'cmd.run_stdout': mock_stdout,
                                                 'cmd.run': mock}):
                self.assertFalse(groupadd.members('foo', ['root']))


if __name__ == '__main__':
    from integration import run_tests
    run_tests(GroupAddTestCase, needs_daemon=False)<|MERGE_RESOLUTION|>--- conflicted
+++ resolved
@@ -7,14 +7,8 @@
 from __future__ import absolute_import
 
 # Import Salt Testing Libs
-<<<<<<< HEAD
-from salttesting import TestCase
-from salttesting.mock import MagicMock, patch
-=======
 from salttesting import TestCase, skipIf
 from salttesting.mock import MagicMock, patch, NO_MOCK, NO_MOCK_REASON
-#-------- from salt.exceptions import SaltInvocationError, CommandExecutionError
->>>>>>> 19c7a6d5
 
 # Import Salt Libs
 from salt.modules import groupadd
